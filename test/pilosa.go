--- conflicted
+++ resolved
@@ -123,16 +123,8 @@
 		return seed, coord, err
 	}
 
-<<<<<<< HEAD
 	// Open server listener.
-	// This is used to set Server.Name, which is used as the node
-	// name for identifying a memberlist node.
 	err = m.Server.OpenListener()
-=======
-	s.Config.GossipSeed = "localhost:" + s.Config.GossipPort
-	s.Config.Cluster.Type = "gossip"
-	td, err := ioutil.TempDir("", "")
->>>>>>> 902a2daf
 	if err != nil {
 		return seed, coord, err
 	}
@@ -243,12 +235,6 @@
 		if err != nil {
 			return nil, errors.Wrap(err, "RunWithTransport")
 		}
-<<<<<<< HEAD
-=======
-		cluster.Servers[i] = s
-		hosts[i] = s.Config.Bind
-		s.Config.GossipSeed = cluster.Servers[0].Config.GossipSeed
->>>>>>> 902a2daf
 
 		cluster.Servers[i] = m
 	}

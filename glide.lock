<<<<<<< HEAD
hash: a6889bf5334164aa4aebd670eee45444f1bdfa1888642d290acf33e18e57f293
updated: 2017-04-19T17:19:43.584486333-05:00
=======
hash: 5066da70d6f312d032800619798684a693851eb77991b3788f68e89dfaf93925
updated: 2017-04-25T15:31:49.712775923-05:00
>>>>>>> 84e39e3b
imports:
- name: github.com/armon/go-metrics
  version: 97c69685293dce4c0a2d0b19535179bbc976e4d2
- name: github.com/boltdb/bolt
  version: 4b1ebc1869ad66568b313d0dc410e2be72670dda
- name: github.com/BurntSushi/toml
  version: 99064174e013895bbd9b025c31100bd1d9b590ca
- name: github.com/CAFxX/gcnotifier
  version: adea3e70515666981da25214a7d3e377e4841c22
- name: github.com/DataDog/datadog-go
  version: 909c02b65dd8a52e8fa6072db9752a112227cf21
  subpackages:
  - statsd
- name: github.com/davecgh/go-spew
  version: 346938d642f2ec3594ed81d874461961cd0faa76
  subpackages:
  - spew
- name: github.com/fsnotify/fsnotify
  version: 7d7316ed6e1ed2de075aab8dfc76de5d158d66e1
- name: github.com/gogo/protobuf
  version: a9cd0c35b97daf74d0ebf3514c5254814b2703b4
  subpackages:
  - proto
- name: github.com/golang/groupcache
  version: a6b377e3400b08991b80d6805d627f347f983866
  subpackages:
  - lru
- name: github.com/golang/protobuf
  version: 8ee79997227bf9b34611aee7946ae64735e6fd93
  subpackages:
  - proto
- name: github.com/gorilla/context
  version: 08b5f424b9271eedf6f9f0ce86cb9396ed337a42
- name: github.com/gorilla/mux
  version: 392c28fe23e1c45ddba891b0320b3b5df220beea
- name: github.com/hashicorp/errwrap
  version: 7554cd9344cec97297fa6649b055a8c98c2a1e55
- name: github.com/hashicorp/go-msgpack
  version: fa3f63826f7c23912c15263591e65d54d080b458
  subpackages:
  - codec
- name: github.com/hashicorp/go-multierror
  version: ed905158d87462226a13fe39ddf685ea65f1c11f
- name: github.com/hashicorp/hcl
  version: 630949a3c5fa3c613328e1b8256052cbc2327c9b
  subpackages:
  - hcl/ast
  - hcl/parser
  - hcl/token
  - json/parser
  - hcl/scanner
  - hcl/strconv
  - json/scanner
  - json/token
- name: github.com/hashicorp/memberlist
  version: 9800c50ab79c002353852a9b1095e9591b161513
- name: github.com/inconshreveable/mousetrap
  version: 76626ae9c91c4f2a10f34cad8ce83ea42c93bb75
- name: github.com/magiconair/properties
  version: b3b15ef068fd0b17ddf408a23669f20811d194d2
- name: github.com/miekg/dns
  version: ca336a1f95a6b89be9c250df26c7a41742eb4a6f
- name: github.com/mitchellh/mapstructure
  version: db1efb556f84b25a0a13a04aad883943538ad2e0
- name: github.com/pelletier/go-buffruneio
  version: c37440a7cf42ac63b919c752ca73a85067e05992
- name: github.com/pelletier/go-toml
  version: 13d49d4606eb801b8f01ae542b4afc4c6ee3d84a
- name: github.com/rakyll/statik
  version: 89fe3459b5c829c32e89bdff9c43f18aad728f2f
  subpackages:
  - fs
- name: github.com/satori/go.uuid
  version: 879c5887cd475cd7864858769793b2ceb0d44feb
- name: github.com/spf13/afero
  version: 9be650865eab0c12963d8753212f4f9c66cdcf12
  subpackages:
  - mem
- name: github.com/spf13/cast
  version: 4f1683a2242a92e62d6ff705a30e435cbf2b50a3
- name: github.com/spf13/cobra
  version: fcd0c5a1df88f5d6784cb4feead962c3f3d0b66c
- name: github.com/spf13/jwalterweatherman
  version: fa7ca7e836cf3a8bb4ebf799f472c12d7e903d66
- name: github.com/spf13/pflag
  version: 9ff6c6923cfffbcd502984b8e0c80539a94968b7
- name: github.com/spf13/viper
  version: 7538d73b4eb9511d85a9f1dfef202eeb8ac260f4
- name: golang.org/x/net
  version: 60c41d1de8da134c05b7b40154a9a82bf5b7edb9
  subpackages:
  - context
- name: golang.org/x/sync
  version: 450f422ab23cf9881c94e2db30cac0eb1b7cf80c
  subpackages:
  - errgroup
- name: golang.org/x/sys
  version: c200b10b5d5e122be351b67af224adc6128af5bf
  subpackages:
  - unix
- name: golang.org/x/text
  version: 5a42fa2464759cbb7ee0af9de00b54d69f09a29c
  subpackages:
  - transform
  - unicode/norm
- name: gopkg.in/yaml.v2
  version: a3f3340b5840cee44f372bddb5880fcbc419b46a
devImports: []<|MERGE_RESOLUTION|>--- conflicted
+++ resolved
@@ -1,10 +1,5 @@
-<<<<<<< HEAD
-hash: a6889bf5334164aa4aebd670eee45444f1bdfa1888642d290acf33e18e57f293
-updated: 2017-04-19T17:19:43.584486333-05:00
-=======
 hash: 5066da70d6f312d032800619798684a693851eb77991b3788f68e89dfaf93925
 updated: 2017-04-25T15:31:49.712775923-05:00
->>>>>>> 84e39e3b
 imports:
 - name: github.com/armon/go-metrics
   version: 97c69685293dce4c0a2d0b19535179bbc976e4d2
@@ -12,8 +7,6 @@
   version: 4b1ebc1869ad66568b313d0dc410e2be72670dda
 - name: github.com/BurntSushi/toml
   version: 99064174e013895bbd9b025c31100bd1d9b590ca
-- name: github.com/CAFxX/gcnotifier
-  version: adea3e70515666981da25214a7d3e377e4841c22
 - name: github.com/DataDog/datadog-go
   version: 909c02b65dd8a52e8fa6072db9752a112227cf21
   subpackages:
@@ -53,10 +46,10 @@
   subpackages:
   - hcl/ast
   - hcl/parser
+  - hcl/scanner
+  - hcl/strconv
   - hcl/token
   - json/parser
-  - hcl/scanner
-  - hcl/strconv
   - json/scanner
   - json/token
 - name: github.com/hashicorp/memberlist
@@ -112,4 +105,4 @@
   - unicode/norm
 - name: gopkg.in/yaml.v2
   version: a3f3340b5840cee44f372bddb5880fcbc419b46a
-devImports: []+testImports: []
--- conflicted
+++ resolved
@@ -72,9 +72,7 @@
 endif
 
 docker:
-<<<<<<< HEAD
-	docker build -t "pilosa:$(VERSION)" \
-		--build-arg ldflags="-X main.Version=$(VERSION) -X main.BuildTime=$(BUILD_TIME)" .
+	docker build -t "pilosa:$(VERSION)" --build-arg ldflags=$(LDFLAGS) .
 	@echo "Created image: pilosa:$(VERSION)"
 
 install-plugin:
@@ -82,8 +80,4 @@
 	@echo Usage: make install-plugin from=GO-PACKAGE
 else
 	go get $(from) && cp $(GOPATH)/src/$(from)/_bootstrap.go.txt ./plugins/$(shell basename "$(from)").go
-endif
-=======
-	docker build -t "pilosa:$(VERSION)" --build-arg ldflags=$(LDFLAGS) .
-	@echo "Created image: pilosa:$(VERSION)"
->>>>>>> cc0064bf
+endif
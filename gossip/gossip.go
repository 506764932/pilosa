--- conflicted
+++ resolved
@@ -23,13 +23,8 @@
 
 	broadcasts *memberlist.TransmitLimitedQueue
 
-<<<<<<< HEAD
-	stateHandler pilosa.StateHandler
-	config       *GossipConfig
-=======
 	statusHandler pilosa.StatusHandler
 	config        *GossipConfig
->>>>>>> 03aa9447
 
 	// The writer for any logging.
 	LogOutput io.Writer
@@ -86,11 +81,7 @@
 }
 
 // NewGossipNodeSet returns a new instance of GossipNodeSet.
-<<<<<<< HEAD
-func NewGossipNodeSet(name string, gossipHost string, gossipPort int, gossipSeed string, sh pilosa.StateHandler) *GossipNodeSet {
-=======
 func NewGossipNodeSet(name string, gossipHost string, gossipPort int, gossipSeed string, sh pilosa.StatusHandler) *GossipNodeSet {
->>>>>>> 03aa9447
 	g := &GossipNodeSet{
 		LogOutput: os.Stderr,
 	}

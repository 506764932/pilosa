// Copyright 2017 Pilosa Corp.
//
// Licensed under the Apache License, Version 2.0 (the "License");
// you may not use this file except in compliance with the License.
// You may obtain a copy of the License at
//
//     http://www.apache.org/licenses/LICENSE-2.0
//
// Unless required by applicable law or agreed to in writing, software
// distributed under the License is distributed on an "AS IS" BASIS,
// WITHOUT WARRANTIES OR CONDITIONS OF ANY KIND, either express or implied.
// See the License for the specific language governing permissions and
// limitations under the License.

package pilosa

import (
	"errors"
	"fmt"
	"io"
	"io/ioutil"
	"os"
	"path/filepath"
	"sort"
	"sync"
	"time"

	"github.com/gogo/protobuf/proto"
	"github.com/pilosa/pilosa/internal"
	"github.com/pilosa/pilosa/pql"
)

// Default frame settings.
const (
	DefaultRowLabel       = "rowID"
	DefaultCacheType      = CacheTypeRanked
	DefaultInverseEnabled = false
	DefaultRangeEnabled   = false

	// Default ranked frame cache
	DefaultCacheSize = 50000
)

// Frame represents a container for views.
type Frame struct {
	mu          sync.RWMutex
	path        string
	index       string
	name        string
	timeQuantum TimeQuantum
	schema      *FrameSchema

	views map[string]*View

	// Row attribute storage and cache
	rowAttrStore *AttrStore

	broadcaster Broadcaster
	Stats       StatsClient

	// Frame settings.
	rowLabel       string
	cacheType      string
	inverseEnabled bool
	rangeEnabled   bool

	// Cache size for ranked frames
	cacheSize uint32

	LogOutput io.Writer
}

// NewFrame returns a new instance of frame.
func NewFrame(path, index, name string) (*Frame, error) {
	err := ValidateName(name)
	if err != nil {
		return nil, err
	}

	return &Frame{
		path:   path,
		index:  index,
		name:   name,
		schema: &FrameSchema{},

		views:        make(map[string]*View),
		rowAttrStore: NewAttrStore(filepath.Join(path, ".data")),

		broadcaster: NopBroadcaster,
		Stats:       NopStatsClient,

		rowLabel:       DefaultRowLabel,
		inverseEnabled: DefaultInverseEnabled,
		rangeEnabled:   DefaultRangeEnabled,
		cacheType:      DefaultCacheType,
		cacheSize:      DefaultCacheSize,

		LogOutput: ioutil.Discard,
	}, nil
}

// Name returns the name the frame was initialized with.
func (f *Frame) Name() string { return f.name }

// Index returns the index name the frame was initialized with.
func (f *Frame) Index() string { return f.index }

// Path returns the path the frame was initialized with.
func (f *Frame) Path() string { return f.path }

// RowAttrStore returns the attribute storage.
func (f *Frame) RowAttrStore() *AttrStore { return f.rowAttrStore }

// MaxSlice returns the max slice in the frame.
func (f *Frame) MaxSlice() uint64 {
	f.mu.RLock()
	defer f.mu.RUnlock()

	var max uint64
	for _, view := range f.views {
		if view.name == ViewInverse {
			continue
		} else if viewMaxSlice := view.MaxSlice(); viewMaxSlice > max {
			max = viewMaxSlice
		}
	}
	return max
}

// MaxInverseSlice returns the max inverse slice in the frame.
func (f *Frame) MaxInverseSlice() uint64 {
	f.mu.RLock()
	defer f.mu.RUnlock()

	view := f.views[ViewInverse]
	if view == nil {
		return 0
	}
	return view.MaxSlice()
}

// SetRowLabel sets the row labels. Persists to meta file on update.
func (f *Frame) SetRowLabel(v string) error {
	f.mu.Lock()
	defer f.mu.Unlock()

	// Ignore if no change occurred.
	if v == "" || f.rowLabel == v {
		return nil
	}

	// Make sure rowLabel is valid name
	err := ValidateLabel(v)
	if err != nil {
		return err
	}

	// Persist meta data to disk on change.
	f.rowLabel = v
	if err := f.saveMeta(); err != nil {
		return err
	}

	return nil
}

// RowLabel returns the row label.
func (f *Frame) RowLabel() string {
	f.mu.RLock()
	v := f.rowLabel
	f.mu.RUnlock()
	return v
}

// CacheType returns the caching mode for the frame.
func (f *Frame) CacheType() string {
	return f.cacheType
}

// InverseEnabled returns true if an inverse view is available.
func (f *Frame) InverseEnabled() bool {
	return f.inverseEnabled
}

// RangeEnabled returns true if range fields can be stored on this frame.
func (f *Frame) RangeEnabled() bool {
	return f.rangeEnabled
}

// SetCacheSize sets the cache size for ranked fames. Persists to meta file on update.
// defaults to DefaultCacheSize 50000
func (f *Frame) SetCacheSize(v uint32) error {
	f.mu.Lock()
	defer f.mu.Unlock()

	// Ignore if no change occurred.
	if v == 0 || f.cacheSize == v {
		return nil
	}

	// Persist meta data to disk on change.
	f.cacheSize = v
	if err := f.saveMeta(); err != nil {
		return err
	}

	return nil
}

// CacheSize returns the ranked frame cache size.
func (f *Frame) CacheSize() uint32 {
	f.mu.Lock()
	v := f.cacheSize
	f.mu.Unlock()
	return v
}

// Options returns all options for this frame.
func (f *Frame) Options() FrameOptions {
	f.mu.RLock()
	defer f.mu.RUnlock()
	return f.options()
}

func (f *Frame) options() FrameOptions {
	opt := FrameOptions{
		RowLabel:       f.rowLabel,
		InverseEnabled: f.inverseEnabled,
		RangeEnabled:   f.rangeEnabled,
		CacheType:      f.cacheType,
		CacheSize:      f.cacheSize,
		TimeQuantum:    f.timeQuantum,
	}
	return opt
}

// Open opens and initializes the frame.
func (f *Frame) Open() error {
	if err := func() error {
		// Ensure the frame's path exists.
		if err := os.MkdirAll(f.path, 0777); err != nil {
			return err
		}

		if err := f.loadMeta(); err != nil {
			return err
		} else if err := f.loadSchema(); err != nil {
			return err
		}

		if err := f.openViews(); err != nil {
			return err
		}

		if err := f.rowAttrStore.Open(); err != nil {
			return err
		}

		return nil
	}(); err != nil {
		f.Close()
		return err
	}

	return nil
}

// openViews opens and initializes the views inside the frame.
func (f *Frame) openViews() error {
	file, err := os.Open(filepath.Join(f.path, "views"))
	if os.IsNotExist(err) {
		return nil
	} else if err != nil {
		return err
	}
	defer file.Close()

	fis, err := file.Readdir(0)
	if err != nil {
		return err
	}

	for _, fi := range fis {
		if !fi.IsDir() {
			continue
		}

		name := filepath.Base(fi.Name())
		view := f.newView(f.ViewPath(name), name)
		if err := view.Open(); err != nil {
			return fmt.Errorf("open view: view=%s, err=%s", view.Name(), err)
		}
		view.RowAttrStore = f.rowAttrStore
		f.views[view.Name()] = view
	}

	return nil
}

// loadMeta reads meta data for the frame, if any.
func (f *Frame) loadMeta() error {
	var pb internal.FrameMeta

	// Read data from meta file.
	buf, err := ioutil.ReadFile(filepath.Join(f.path, ".meta"))
	if os.IsNotExist(err) {
		f.timeQuantum = ""
		f.rowLabel = DefaultRowLabel
		f.cacheType = DefaultCacheType
		f.inverseEnabled = DefaultInverseEnabled
		f.rangeEnabled = DefaultRangeEnabled
		f.cacheSize = DefaultCacheSize
		return nil
	} else if err != nil {
		return err
	} else {
		if err := proto.Unmarshal(buf, &pb); err != nil {
			return err
		}
	}

	// Copy metadata fields.
	f.timeQuantum = TimeQuantum(pb.TimeQuantum)
	f.rowLabel = pb.RowLabel
	f.inverseEnabled = pb.InverseEnabled
	f.rangeEnabled = pb.RangeEnabled
	f.cacheSize = pb.CacheSize

	// Copy cache type.
	f.cacheType = pb.CacheType
	if f.cacheType == "" {
		f.cacheType = DefaultCacheType
	}

	return nil
}

// saveMeta writes meta data for the frame.
func (f *Frame) saveMeta() error {
	// Marshal metadata.
	fo := f.options()
	buf, err := proto.Marshal(fo.Encode())
	if err != nil {
		return err
	}

	// Write to meta file.
	if err := ioutil.WriteFile(filepath.Join(f.path, ".meta"), buf, 0666); err != nil {
		return err
	}

	return nil
}

// loadSchema reads the schema for the frame.
func (f *Frame) loadSchema() error {
	buf, err := ioutil.ReadFile(filepath.Join(f.path, ".schema"))
	if os.IsNotExist(err) {
		f.schema = &FrameSchema{}
		return nil
	} else if err != nil {
		return err
	}

	var pb internal.FrameSchema
	if err := proto.Unmarshal(buf, &pb); err != nil {
		return err
	}
	f.schema = decodeFrameSchema(&pb)

	return nil
}

// saveSchema writes the current schema to disk.
func (f *Frame) saveSchema() error {
	if buf, err := proto.Marshal(encodeFrameSchema(f.schema)); err != nil {
		return err
	} else if err := ioutil.WriteFile(filepath.Join(f.path, ".schema"), buf, 0666); err != nil {
		return err
	}
	return nil
}

// Close closes the frame and its views.
func (f *Frame) Close() error {
	f.mu.Lock()
	defer f.mu.Unlock()

	// Close the attribute store.
	if f.rowAttrStore != nil {
		_ = f.rowAttrStore.Close()
	}

	// Close all views.
	for _, view := range f.views {
		if err := view.Close(); err != nil {
			return err
		}
	}
	f.views = make(map[string]*View)

	return nil
}

// Schema returns the frame's current schema.
func (f *Frame) Schema() *FrameSchema {
	f.mu.RLock()
	defer f.mu.RUnlock()
	return f.schema
}

// Field returns a field from the schema by name.
func (f *Frame) Field(name string) *Field {
	for _, field := range f.Schema().Fields {
		if field.Name == name {
			return field
		}
	}
	return nil
}

// CreateField creates a new field on the schema.
func (f *Frame) CreateField(field *Field) error {
	f.mu.Lock()
	defer f.mu.Unlock()

	// Ensure frame supports fields.
<<<<<<< HEAD
	if !f.rangeEnabled {
=======
	if !f.RangeEnabled() {
>>>>>>> b9103e96
		return ErrFrameFieldsNotAllowed
	}

	// Copy schema and append field.
	schema := f.schema.Clone()
	if err := schema.AddField(field); err != nil {
		return err
	}
	f.schema = schema
	f.saveSchema()
	return nil
}

// GetFields list all the fields.
func (f *Frame) GetFields() (*FrameSchema, error) {
	f.mu.Lock()
	defer f.mu.Unlock()

	// Ensure frame supports fields.
	if !f.RangeEnabled() {
		return nil, ErrFrameFieldsNotAllowed
	}
	err := f.loadSchema()
	if err != nil {
		return nil, err
	}
	return f.schema, nil
}

// DeleteField deletes an existing field on the schema.
func (f *Frame) DeleteField(name string) error {
	f.mu.Lock()
	defer f.mu.Unlock()

	// Ensure frame supports fields.
<<<<<<< HEAD
	if !f.rangeEnabled {
=======
	if !f.RangeEnabled() {
>>>>>>> b9103e96
		return ErrFrameFieldsNotAllowed
	}

	// Copy schema and remove field.
	schema := f.schema.Clone()
	if err := schema.DeleteField(name); err != nil {
		return err
	}
	f.schema = schema

	// Remove views.
	viewName := ViewFieldPrefix + name
	if view := f.views[viewName]; view != nil {
		delete(f.views, viewName)

		if err := view.Close(); err != nil {
			return err
		} else if err := os.RemoveAll(view.Path()); err != nil {
			return err
		}
	}

	return nil
}

// TimeQuantum returns the time quantum for the frame.
func (f *Frame) TimeQuantum() TimeQuantum {
	f.mu.Lock()
	defer f.mu.Unlock()
	return f.timeQuantum
}

// SetTimeQuantum sets the time quantum for the frame.
func (f *Frame) SetTimeQuantum(q TimeQuantum) error {
	f.mu.Lock()
	defer f.mu.Unlock()

	// Validate input.
	if !q.Valid() {
		return ErrInvalidTimeQuantum
	}

	// Update value on frame.
	f.timeQuantum = q

	// Persist meta data to disk.
	if err := f.saveMeta(); err != nil {
		return err
	}

	return nil
}

// ViewPath returns the path to a view in the frame.
func (f *Frame) ViewPath(name string) string {
	return filepath.Join(f.path, "views", name)
}

// View returns a view in the frame by name.
func (f *Frame) View(name string) *View {
	f.mu.RLock()
	defer f.mu.RUnlock()
	return f.view(name)
}

func (f *Frame) view(name string) *View { return f.views[name] }

// Views returns a list of all views in the frame.
func (f *Frame) Views() []*View {
	f.mu.Lock()
	defer f.mu.Unlock()

	other := make([]*View, 0, len(f.views))
	for _, view := range f.views {
		other = append(other, view)
	}
	return other
}

// CreateViewIfNotExists returns the named view, creating it if necessary.
func (f *Frame) CreateViewIfNotExists(name string) (*View, error) {
	// Don't create inverse views if they are not enabled.
	if !f.InverseEnabled() && IsInverseView(name) {
		return nil, ErrFrameInverseDisabled
	}

	f.mu.Lock()
	defer f.mu.Unlock()

	if view := f.views[name]; view != nil {
		return view, nil
	}

	view := f.newView(f.ViewPath(name), name)
	if err := view.Open(); err != nil {
		return nil, err
	}
	view.RowAttrStore = f.rowAttrStore
	f.views[view.Name()] = view

	return view, nil
}

func (f *Frame) newView(path, name string) *View {
	view := NewView(path, f.index, f.name, name, f.cacheSize)
	view.cacheType = f.cacheType
	view.LogOutput = f.LogOutput
	view.RowAttrStore = f.rowAttrStore
	view.stats = f.Stats.WithTags(fmt.Sprintf("view:%s", name))
	view.broadcaster = f.broadcaster
	return view
}

// DeleteView removes the view from the frame.
func (f *Frame) DeleteView(name string) error {
	view := f.views[name]
	if view == nil {
		return ErrInvalidView
	}

	// Close data files before deletion.
	if err := view.Close(); err != nil {
		return err
	}

	// Delete view directory.
	if err := os.RemoveAll(view.Path()); err != nil {
		return err
	}

	delete(f.views, name)

	return nil
}

// SetBit sets a bit on a view within the frame.
func (f *Frame) SetBit(name string, rowID, colID uint64, t *time.Time) (changed bool, err error) {
	// Validate view name.
	if !IsValidView(name) {
		return false, ErrInvalidView
	}

	// Retrieve view. Exit if it doesn't exist.
	view, err := f.CreateViewIfNotExists(name)
	if err != nil {
		return changed, err
	}

	// Set non-time bit.
	if v, err := view.SetBit(rowID, colID); err != nil {
		return changed, err
	} else if v {
		changed = v
	}

	// Exit early if no timestamp is specified.
	if t == nil {
		return changed, nil
	}

	// If a timestamp is specified then set bits across all views for the quantum.
	for _, subname := range ViewsByTime(name, *t, f.TimeQuantum()) {
		view, err := f.CreateViewIfNotExists(subname)
		if err != nil {
			return changed, err
		}

		if c, err := view.SetBit(rowID, colID); err != nil {
			return changed, err
		} else if c {
			changed = true
		}
	}

	return changed, nil
}

// ClearBit clears a bit within the frame.
func (f *Frame) ClearBit(name string, rowID, colID uint64, t *time.Time) (changed bool, err error) {
	// Validate view name.
	if !IsValidView(name) {
		return false, ErrInvalidView
	}

	// Retrieve view. Exit if it doesn't exist.
	view, err := f.CreateViewIfNotExists(name)
	if err != nil {
		return changed, err
	}

	// Clear non-time bit.
	if v, err := view.ClearBit(rowID, colID); err != nil {
		return changed, err
	} else if v {
		changed = v
	}

	// Exit early if no timestamp is specified.
	if t == nil {
		return changed, nil
	}

	// If a timestamp is specified then clear bits across all views for the quantum.
	for _, subname := range ViewsByTime(name, *t, f.TimeQuantum()) {
		view, err := f.CreateViewIfNotExists(subname)
		if err != nil {
			return changed, err
		}

		if c, err := view.ClearBit(rowID, colID); err != nil {
			return changed, err
		} else if c {
			changed = true
		}
	}

	return changed, nil
}

// FieldValue reads a field value for a column.
func (f *Frame) FieldValue(columnID uint64, name string) (value int64, exists bool, err error) {
	field := f.Field(name)
	if field == nil {
		return 0, false, ErrFieldNotFound
	}

	// Fetch target view.
	view := f.View(ViewFieldPrefix + name)
	if view == nil {
		return 0, false, nil
	}

	v, exists, err := view.FieldValue(columnID, field.BitDepth())
	if err != nil {
		return 0, false, err
	} else if !exists {
		return 0, false, nil
	}
	return int64(v) + field.Min, true, nil
}

// SetFieldValue sets a field value for a column.
func (f *Frame) SetFieldValue(columnID uint64, name string, value int64) (changed bool, err error) {
	// Fetch field and validate value.
	field := f.Field(name)
	if field == nil {
		return false, ErrFieldNotFound
	} else if value < field.Min {
		return false, ErrFieldValueTooLow
	} else if value > field.Max {
		return false, ErrFieldValueTooHigh
	}

	// Fetch target view.
	view, err := f.CreateViewIfNotExists(ViewFieldPrefix + name)
	if err != nil {
		return false, err
	}

	// Determine base value to store.
	baseValue := uint64(value - field.Min)

	return view.SetFieldValue(columnID, field.BitDepth(), baseValue)
}

// FieldSum returns the sum and count for a field.
// An optional filtering bitmap can be provided.
func (f *Frame) FieldSum(filter *Bitmap, name string) (sum, count int64, err error) {
	field := f.Field(name)
	if field == nil {
		return 0, 0, ErrFieldNotFound
	}

	view := f.View(ViewFieldPrefix + name)
	if view == nil {
		return 0, 0, nil
	}

	vsum, vcount, err := view.FieldSum(filter, field.BitDepth())
	if err != nil {
		return 0, 0, err
	}
	return int64(vsum) + (int64(vcount) * field.Min), int64(vcount), nil
}

func (f *Frame) FieldRange(name string, op pql.Token, predicate int64) (*Bitmap, error) {
	// Retrieve and validate field.
	field := f.Field(name)
	if field == nil {
		return nil, ErrFieldNotFound
	} else if predicate < field.Min || predicate > field.Max {
		return nil, nil
	}

	// Retrieve field's view.
	view := f.View(ViewFieldPrefix + name)
	if view == nil {
		return nil, nil
	}

	baseValue, outOfRange := field.BaseValue(op, predicate)
	if outOfRange {
		return NewBitmap(), nil
	}

	return view.FieldRange(op, field.BitDepth(), baseValue)
}

func (f *Frame) FieldRangeBetween(name string, predicateMin, predicateMax int64) (*Bitmap, error) {
	// Retrieve and validate field.
	field := f.Field(name)
	if field == nil {
		return nil, ErrFieldNotFound
	} else if predicateMin > predicateMax {
		return nil, ErrInvalidBetweenValue
	}

	// Retrieve field's view.
	view := f.View(ViewFieldPrefix + name)
	if view == nil {
		return nil, nil
	}

	baseValueMin, baseValueMax, outOfRange := field.BaseValueBetween(predicateMin, predicateMax)
	if outOfRange {
		return NewBitmap(), nil
	}

	return view.FieldRangeBetween(field.BitDepth(), baseValueMin, baseValueMax)
}

// Import bulk imports data.
func (f *Frame) Import(rowIDs, columnIDs []uint64, timestamps []*time.Time) error {
	// Determine quantum if timestamps are set.
	q := f.TimeQuantum()
	if hasTime(timestamps) && q == "" {
		return errors.New("time quantum not set in either index or frame")
	}

	// Split import data by fragment.
	dataByFragment := make(map[importKey]importData)
	for i := range rowIDs {
		rowID, columnID, timestamp := rowIDs[i], columnIDs[i], timestamps[i]

		var standard, inverse []string
		if timestamp == nil {
			standard = []string{ViewStandard}
			inverse = []string{ViewInverse}
		} else {
			standard = ViewsByTime(ViewStandard, *timestamp, q)
			// In order to match the logic of `SetBit()`, we want bits
			// with timestamps to write to both time and standard views.
			standard = append(standard, ViewStandard)
			inverse = ViewsByTime(ViewInverse, *timestamp, q)
		}

		// Attach bit to each standard view.
		for _, name := range standard {
			key := importKey{View: name, Slice: columnID / SliceWidth}
			data := dataByFragment[key]
			data.RowIDs = append(data.RowIDs, rowID)
			data.ColumnIDs = append(data.ColumnIDs, columnID)
			dataByFragment[key] = data
		}

		if f.inverseEnabled {
			// Attach reversed bits to each inverse view.
			for _, name := range inverse {
				key := importKey{View: name, Slice: rowID / SliceWidth}
				data := dataByFragment[key]
				data.RowIDs = append(data.RowIDs, columnID)    // reversed
				data.ColumnIDs = append(data.ColumnIDs, rowID) // reversed
				dataByFragment[key] = data
			}
		}
	}

	// Import into each fragment.
	for key, data := range dataByFragment {
		// Skip inverse data if inverse is not enabled.
		if !f.inverseEnabled && IsInverseView(key.View) {
			continue
		}

		// Re-sort data for inverse views.
		if IsInverseView(key.View) {
			sort.Sort(importBitSet{
				rowIDs:    data.RowIDs,
				columnIDs: data.ColumnIDs,
			})
		}

		view, err := f.CreateViewIfNotExists(key.View)
		if err != nil {
			return err
		}

		frag, err := view.CreateFragmentIfNotExists(key.Slice)
		if err != nil {
			return err
		}

		if err := frag.Import(data.RowIDs, data.ColumnIDs); err != nil {
			return err
		}
	}

	return nil
}

// ImportValue bulk imports range-encoded value data.
func (f *Frame) ImportValue(fieldName string, columnIDs, values []uint64) error {
	// Verify that this frame is range-encoded.
	if !f.RangeEnabled() {
		return fmt.Errorf("Frame not RangeEnabled: %s", f.name)
	}

	viewName := ViewFieldPrefix + fieldName
	// Get the field so we know bitDepth.
	field := f.Field(fieldName)
	if field == nil {
		return fmt.Errorf("Field does not exist: %s", fieldName)
	}

	// Split import data by fragment.
	dataByFragment := make(map[importKey]importValueData)
	for i := range columnIDs {
		columnID, value := columnIDs[i], values[i]
		if int64(value) > field.Max {
			return fmt.Errorf("%v, columnID=%v, value=%v", ErrFieldValueTooHigh, columnID, value)
		} else if int64(value) < field.Min {
			return fmt.Errorf("%v, columnID=%v, value=%v", ErrFieldValueTooLow, columnID, value)
		}

		// Attach value to each field view.
		for _, name := range []string{viewName} {
			key := importKey{View: name, Slice: columnID / SliceWidth}
			data := dataByFragment[key]
			data.ColumnIDs = append(data.ColumnIDs, columnID)
			data.Values = append(data.Values, value)
			dataByFragment[key] = data
		}
	}

	// Import into each fragment.
	for key, data := range dataByFragment {

		// The view must already exist (i.e. we can't create it)
		// because we need to know bitDepth (based on min/max value).
		view, err := f.CreateViewIfNotExists(key.View)
		if err != nil {
			return err
		}

		frag, err := view.CreateFragmentIfNotExists(key.Slice)
		if err != nil {
			return err
		}

		if err := frag.ImportValue(data.ColumnIDs, data.Values, field.BitDepth()); err != nil {
			return err
		}
	}

	return nil
}

// encodeFrames converts a into its internal representation.
func encodeFrames(a []*Frame) []*internal.Frame {
	other := make([]*internal.Frame, len(a))
	for i := range a {
		other[i] = encodeFrame(a[i])
	}
	return other
}

// encodeFrame converts f into its internal representation.
func encodeFrame(f *Frame) *internal.Frame {
	return &internal.Frame{
		Name: f.name,
		Meta: &internal.FrameMeta{
			RowLabel:       f.rowLabel,
			InverseEnabled: f.inverseEnabled,
			RangeEnabled:   f.rangeEnabled,
			CacheType:      f.cacheType,
			CacheSize:      f.cacheSize,
			TimeQuantum:    string(f.timeQuantum),
		},
	}
}

type frameSlice []*Frame

func (p frameSlice) Swap(i, j int)      { p[i], p[j] = p[j], p[i] }
func (p frameSlice) Len() int           { return len(p) }
func (p frameSlice) Less(i, j int) bool { return p[i].Name() < p[j].Name() }

// FrameInfo represents schema information for a frame.
type FrameInfo struct {
	Name  string      `json:"name"`
	Views []*ViewInfo `json:"views,omitempty"`
}

type frameInfoSlice []*FrameInfo

func (p frameInfoSlice) Swap(i, j int)      { p[i], p[j] = p[j], p[i] }
func (p frameInfoSlice) Len() int           { return len(p) }
func (p frameInfoSlice) Less(i, j int) bool { return p[i].Name < p[j].Name }

// FrameOptions represents options to set when initializing a frame.
type FrameOptions struct {
	RowLabel       string      `json:"rowLabel,omitempty"`
	InverseEnabled bool        `json:"inverseEnabled,omitempty"`
	RangeEnabled   bool        `json:"rangeEnabled,omitempty"`
	CacheType      string      `json:"cacheType,omitempty"`
	CacheSize      uint32      `json:"cacheSize,omitempty"`
	TimeQuantum    TimeQuantum `json:"timeQuantum,omitempty"`
	Fields         []*Field    `json:"fields,omitempty"`
}

// Encode converts o into its internal representation.
func (o *FrameOptions) Encode() *internal.FrameMeta {
	return &internal.FrameMeta{
		RowLabel:       o.RowLabel,
		InverseEnabled: o.InverseEnabled,
		RangeEnabled:   o.RangeEnabled,
		CacheType:      o.CacheType,
		CacheSize:      o.CacheSize,
		TimeQuantum:    string(o.TimeQuantum),
	}
}

// FrameSchema represents the list of fields on a frame.
type FrameSchema struct {
	Fields []*Field
}

// Clone returns a copy of s.
func (s *FrameSchema) Clone() *FrameSchema {
	other := &FrameSchema{Fields: make([]*Field, len(s.Fields))}
	copy(other.Fields, s.Fields)
	return other
}

// HasField returns true if a field exists on the schema.
func (s *FrameSchema) HasField(name string) bool {
	for _, f := range s.Fields {
		if f.Name == name {
			return true
		}
	}
	return false
}

// AddField adds a single field to the schema.
func (s *FrameSchema) AddField(field *Field) error {
	if err := ValidateField(field); err != nil {
		return err
	} else if s.HasField(field.Name) {
		return ErrFieldExists
	}

	// Add field to list.
	s.Fields = append(s.Fields, field)

	// Sort fields by name.
	sort.Slice(s.Fields, func(i, j int) bool {
		return s.Fields[i].Name < s.Fields[j].Name
	})

	return nil
}

// DeleteField removes a single field from the schema.
func (s *FrameSchema) DeleteField(name string) error {
	for i, field := range s.Fields {
		if field.Name == name {
			copy(s.Fields[i:], s.Fields[i+1:])
			s.Fields, s.Fields[len(s.Fields)-1] = s.Fields[:len(s.Fields)-1], nil
			return nil
		}
	}
	return ErrFieldNotFound
}

func encodeFrameSchema(schema *FrameSchema) *internal.FrameSchema {
	if schema == nil {
		return nil
	}
	return &internal.FrameSchema{
		Fields: encodeFields(schema.Fields),
	}
}

func decodeFrameSchema(schema *internal.FrameSchema) *FrameSchema {
	if schema == nil {
		return nil
	}
	return &FrameSchema{
		Fields: decodeFields(schema.Fields),
	}
}

// List of field data types.
const (
	FieldTypeInt = "int"
)

func IsValidFieldType(v string) bool {
	switch v {
	case FieldTypeInt:
		return true
	default:
		return false
	}
}

// Field represents a range field on a frame.
type Field struct {
	Name string `json:"name,omitempty"`
	Type string `json:"type,omitempty"`
	Min  int64  `json:"min,omitempty"`
	Max  int64  `json:"max,omitempty"`
}

// BitDepth returns the number of bits required to store a value between min & max.
func (f *Field) BitDepth() uint {
	for i := uint(0); i < 63; i++ {
		if f.Max-f.Min < (1 << i) {
			return i
		}
	}
	return 63
}

// BaseValue adjusts the value to align with the range for Field for a certain
// operation type.
// TODO: there is an edge case for GT and LT where this returns a baseValue
// that does not fully encompass the range.
// ex: Field.Min = 0, Field.Max = 1023
// BaseValue(LT, 2000) returns 1023, which will perform "LT 1023" and effectively
// exclude any columns with value = 1023.
// Note that in this case (because the range uses the full BitDepth 0 to 1023),
// we can't simply return 1024.
// In order to make this work, we effectively need to change the operator to LTE.
func (f *Field) BaseValue(op pql.Token, value int64) (baseValue uint64, outOfRange bool) {
	if op == pql.GT || op == pql.GTE {
		if value > f.Max {
			return baseValue, true
		} else if value > f.Min {
			baseValue = uint64(value - f.Min)
		}
	} else if op == pql.LT || op == pql.LTE {
		if value < f.Min {
			return baseValue, true
		} else if value > f.Max {
			baseValue = uint64(f.Max - f.Min)
		} else {
			baseValue = uint64(value - f.Min)
		}
	} else if op == pql.EQ {
		if value < f.Min || value > f.Max {
			return baseValue, true
		}
		baseValue = uint64(value - f.Min)
	}
	return baseValue, false
}

// BaseValueBetween adjusts the min/max value to align with the range for Field.
func (f *Field) BaseValueBetween(min, max int64) (baseValueMin, baseValueMax uint64, outOfRange bool) {
	if max < f.Min || min > f.Max {
		return baseValueMin, baseValueMax, true
	}
	// Adjust min/max to range.
	if min > f.Min {
		baseValueMin = uint64(min - f.Min)
	}
	// Make sure the high value of the BETWEEN does not exceed BitDepth.
	if max > f.Max {
		baseValueMax = uint64(f.Max - f.Min)
	} else if max > f.Min {
		baseValueMax = uint64(max - f.Min)
	}
	return baseValueMin, baseValueMax, false
}

func ValidateField(f *Field) error {
	if f.Name == "" {
		return ErrFieldNameRequired
	} else if !IsValidFieldType(f.Type) {
		return ErrInvalidFieldType
	} else if f.Min > f.Max {
		return ErrInvalidFieldRange
	}
	return nil
}

func encodeFields(a []*Field) []*internal.Field {
	if len(a) == 0 {
		return nil
	}
	other := make([]*internal.Field, len(a))
	for i := range a {
		other[i] = encodeField(a[i])
	}
	return other
}

func decodeFields(a []*internal.Field) []*Field {
	if len(a) == 0 {
		return nil
	}
	other := make([]*Field, len(a))
	for i := range a {
		other[i] = decodeField(a[i])
	}
	return other
}

func encodeField(f *Field) *internal.Field {
	if f == nil {
		return nil
	}
	return &internal.Field{
		Name: f.Name,
		Type: f.Type,
		Min:  int64(f.Min),
		Max:  int64(f.Max),
	}
}

func decodeField(f *internal.Field) *Field {
	if f == nil {
		return nil
	}
	return &Field{
		Name: f.Name,
		Type: f.Type,
		Min:  f.Min,
		Max:  f.Max,
	}
}

// importBitSet represents slices of row and column ids.
// This is used to sort data during import.
type importBitSet struct {
	rowIDs, columnIDs []uint64
}

func (p importBitSet) Swap(i, j int) {
	p.rowIDs[i], p.rowIDs[j] = p.rowIDs[j], p.rowIDs[i]
	p.columnIDs[i], p.columnIDs[j] = p.columnIDs[j], p.columnIDs[i]
}
func (p importBitSet) Len() int           { return len(p.rowIDs) }
func (p importBitSet) Less(i, j int) bool { return p.rowIDs[i] < p.rowIDs[j] }

// Cache types.
const (
	CacheTypeLRU    = "lru"
	CacheTypeRanked = "ranked"
	CacheTypeNone   = "none"
)

// IsValidCacheType returns true if v is a valid cache type.
func IsValidCacheType(v string) bool {
	switch v {
	case CacheTypeLRU, CacheTypeRanked, CacheTypeNone:
		return true
	default:
		return false
	}
}<|MERGE_RESOLUTION|>--- conflicted
+++ resolved
@@ -425,11 +425,7 @@
 	defer f.mu.Unlock()
 
 	// Ensure frame supports fields.
-<<<<<<< HEAD
-	if !f.rangeEnabled {
-=======
 	if !f.RangeEnabled() {
->>>>>>> b9103e96
 		return ErrFrameFieldsNotAllowed
 	}
 
@@ -465,11 +461,7 @@
 	defer f.mu.Unlock()
 
 	// Ensure frame supports fields.
-<<<<<<< HEAD
-	if !f.rangeEnabled {
-=======
 	if !f.RangeEnabled() {
->>>>>>> b9103e96
 		return ErrFrameFieldsNotAllowed
 	}
 

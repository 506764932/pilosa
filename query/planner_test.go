package query

import (
	"pilosa/db"
	"pilosa/util"
	"testing"
	. "github.com/smartystreets/goconvey/convey"
	"tux21b.org/v1/gocql/uuid"
)

func basic_database() (*db.Database, *db.Fragment) {
	// create an empty database
	cluster := db.NewCluster()
	database := cluster.GetOrCreateDatabase("main")
	frame := database.GetOrCreateFrame("general")

	slice1 := database.GetOrCreateSlice(0)
	fragment_id1 := util.Id()
	fragment1 := database.GetOrCreateFragment(frame, slice1, fragment_id1)
	process_id1 := uuid.RandomUUID()
	process1 := db.NewProcess(&process_id1)
	process1.SetHost("----192.1.1.0----")
	fragment1.SetProcess(process1)

	slice2 := database.GetOrCreateSlice(1)
	fragment_id2 := util.Id()
	fragment2 := database.GetOrCreateFragment(frame, slice2, fragment_id2)
	process_id2 := uuid.RandomUUID()
	process2 := db.NewProcess(&process_id2)
	process2.SetHost("----192.1.1.1----")
	fragment2.SetProcess(process2)
	return database, fragment1
}

func TestQueryPlanner(t *testing.T) {
	Convey("Union query plan", t, func() {

		id1 := uuid.RandomUUID()
<<<<<<< HEAD
		bm1 := db.Bitmap{10, "general", 0}
		inputs1 := []QueryInput{&bm1}
		query1 := Query{&id1, "get", inputs1, 0, 0}

		id2 := uuid.RandomUUID()
		bm2 := db.Bitmap{20, "general", 0}
		inputs2 := []QueryInput{&bm2}
		query2 := Query{&id2, "get", inputs2, 0, 0}
=======
		query1 := Query{Id: &id1, Operation: "get", Args: map[string]interface{}{"id": uint64(10), "frame": "general"}}

		id2 := uuid.RandomUUID()
		query2 := Query{Id: &id2, Operation: "get", Args: map[string]interface{}{"id": uint64(20), "frame": "general"}}
>>>>>>> c744183c

		id3 := uuid.RandomUUID()
		query := Query{Id: &id3, Operation: "union", Subqueries: []Query{query1, query2}}

		database, fragment1 := basic_database()

		qplanner := QueryPlanner{Database: database, Query: &query}
		destination := fragment1.GetLocation()

		id := uuid.RandomUUID()
		qp := *qplanner.Plan(&query, &id, destination)

		So(len(qp), ShouldEqual, 7)
		So(qp[0].(GetQueryStep).Operation, ShouldEqual, "get")
		So(qp[0].(GetQueryStep).Slice, ShouldEqual, 0)
		So(*(qp[0].(GetQueryStep).Bitmap), ShouldResemble, db.Bitmap{10, "general"})
		So(qp[1].(GetQueryStep).Operation, ShouldEqual, "get")
		So(qp[1].(GetQueryStep).Slice, ShouldEqual, 0)
		So(*(qp[1].(GetQueryStep).Bitmap), ShouldResemble, db.Bitmap{20, "general"})
		So(qp[2].(UnionQueryStep).Operation, ShouldEqual, "union")
		So(qp[2].(UnionQueryStep).Inputs, ShouldResemble, []*uuid.UUID{
			qp[0].(GetQueryStep).Id,
			qp[1].(GetQueryStep).Id,
		})
		So(qp[3].(GetQueryStep).Operation, ShouldEqual, "get")
		So(qp[3].(GetQueryStep).Slice, ShouldEqual, 1)
		So(*(qp[3].(GetQueryStep).Bitmap), ShouldResemble, db.Bitmap{10, "general"})
		So(qp[4].(GetQueryStep).Operation, ShouldEqual, "get")
		So(qp[4].(GetQueryStep).Slice, ShouldEqual, 1)
		So(*(qp[4].(GetQueryStep).Bitmap), ShouldResemble, db.Bitmap{20, "general"})
		So(qp[5].(UnionQueryStep).Operation, ShouldEqual, "union")
		So(qp[5].(UnionQueryStep).Inputs, ShouldResemble, []*uuid.UUID{
			qp[3].(GetQueryStep).Id,
			qp[4].(GetQueryStep).Id,
		})
		So(qp[6].(CatQueryStep).Operation, ShouldEqual, "cat")
		So(qp[6].(CatQueryStep).Inputs, ShouldResemble, []*uuid.UUID{
			qp[2].(UnionQueryStep).Id,
			qp[5].(UnionQueryStep).Id,
		})
	})
	Convey("Get query plan - including parsing", t, func() {

		query := QueryForPQL("get(10,general)")

		database, fragment1 := basic_database()

		qplanner := QueryPlanner{Database: database, Query: query}
		destination := fragment1.GetLocation()

		id := uuid.RandomUUID()
		qp := *qplanner.Plan(query, &id, destination)

		So(len(qp), ShouldEqual, 3)
		So(qp[0].(GetQueryStep).Operation, ShouldEqual, "get")
		So(qp[0].(GetQueryStep).Slice, ShouldEqual, 0)
		So(*(qp[0].(GetQueryStep).Bitmap), ShouldResemble, db.Bitmap{10, "general"})
		So(qp[1].(GetQueryStep).Operation, ShouldEqual, "get")
		So(qp[1].(GetQueryStep).Slice, ShouldEqual, 1)
		So(*(qp[1].(GetQueryStep).Bitmap), ShouldResemble, db.Bitmap{10, "general"})
		So(qp[2].(CatQueryStep).Operation, ShouldEqual, "cat")
		So(qp[2].(CatQueryStep).Inputs, ShouldResemble, []*uuid.UUID{
			qp[0].(GetQueryStep).Id,
			qp[1].(GetQueryStep).Id,
		})
	})
	Convey("Union query plan - including parsing", t, func() {

		query := QueryForPQL("union(get(10, general), get(20, general))")

		database, fragment1 := basic_database()

		qplanner := QueryPlanner{Database: database, Query: query}
		destination := fragment1.GetLocation()

		id := uuid.RandomUUID()
		qp := *qplanner.Plan(query, &id, destination)

		So(len(qp), ShouldEqual, 7)
		So(qp[0].(GetQueryStep).Operation, ShouldEqual, "get")
		So(qp[0].(GetQueryStep).Slice, ShouldEqual, 0)
		So(*(qp[0].(GetQueryStep).Bitmap), ShouldResemble, db.Bitmap{10, "general"})
		So(qp[1].(GetQueryStep).Operation, ShouldEqual, "get")
		So(qp[1].(GetQueryStep).Slice, ShouldEqual, 0)
		So(*(qp[1].(GetQueryStep).Bitmap), ShouldResemble, db.Bitmap{20, "general"})
		So(qp[2].(UnionQueryStep).Operation, ShouldEqual, "union")
		So(qp[2].(UnionQueryStep).Inputs, ShouldResemble, []*uuid.UUID{
			qp[0].(GetQueryStep).Id,
			qp[1].(GetQueryStep).Id,
		})
		So(qp[3].(GetQueryStep).Operation, ShouldEqual, "get")
		So(qp[3].(GetQueryStep).Slice, ShouldEqual, 1)
		So(*(qp[3].(GetQueryStep).Bitmap), ShouldResemble, db.Bitmap{10, "general"})
		So(qp[4].(GetQueryStep).Operation, ShouldEqual, "get")
		So(qp[4].(GetQueryStep).Slice, ShouldEqual, 1)
		So(*(qp[4].(GetQueryStep).Bitmap), ShouldResemble, db.Bitmap{20, "general"})
		So(qp[5].(UnionQueryStep).Operation, ShouldEqual, "union")
		So(qp[5].(UnionQueryStep).Inputs, ShouldResemble, []*uuid.UUID{
			qp[3].(GetQueryStep).Id,
			qp[4].(GetQueryStep).Id,
		})
		So(qp[6].(CatQueryStep).Operation, ShouldEqual, "cat")
		So(qp[6].(CatQueryStep).Inputs, ShouldResemble, []*uuid.UUID{
			qp[2].(UnionQueryStep).Id,
			qp[5].(UnionQueryStep).Id,
		})
	})
	Convey("Set query plan - including parsing", t, func() {
		query := QueryForPQL("set(10, general, 100)")

		database, fragment1 := basic_database()

		qplanner := QueryPlanner{Database: database, Query: query}
		destination := fragment1.GetLocation()

		id := uuid.RandomUUID()
		qp := *qplanner.Plan(query, &id, destination)
		So(len(qp), ShouldEqual, 1)
		So(qp[0].(SetQueryStep).Operation, ShouldEqual, "set")
		So(qp[0].(SetQueryStep).ProfileId, ShouldEqual, 100)
		So(*(qp[0].(SetQueryStep).Bitmap), ShouldResemble, db.Bitmap{10, "general"})
	})
	Convey("Top-n query plan - including parsing", t, func() {
		query := QueryForPQL("top-n(get(10, general), [1,2,3], 50)")

		database, fragment1 := basic_database()

		qplanner := QueryPlanner{Database: database, Query: query}
		destination := fragment1.GetLocation()

		id := uuid.RandomUUID()
		qp := *qplanner.Plan(query, &id, destination)
		So(len(qp), ShouldEqual, 5)
		So(qp[0].(GetQueryStep).Operation, ShouldEqual, "get")
		So(*(qp[0].(GetQueryStep).Bitmap), ShouldResemble, db.Bitmap{10, "general"})
		So(qp[1].(*TopNQueryStep).Operation, ShouldEqual, "top-n")
		So(qp[1].(*TopNQueryStep).Input, ShouldEqual, qp[0].(GetQueryStep).Id)
		So(qp[1].(*TopNQueryStep).N, ShouldEqual, 50)
		So(qp[2].(GetQueryStep).Operation, ShouldEqual, "get")
		So(*(qp[2].(GetQueryStep).Bitmap), ShouldResemble, db.Bitmap{10, "general"})
		So(qp[3].(*TopNQueryStep).Operation, ShouldEqual, "top-n")
		So(qp[3].(*TopNQueryStep).Input, ShouldEqual, qp[2].(GetQueryStep).Id)
		So(qp[3].(*TopNQueryStep).N, ShouldEqual, 50)
	})
}<|MERGE_RESOLUTION|>--- conflicted
+++ resolved
@@ -36,21 +36,10 @@
 	Convey("Union query plan", t, func() {
 
 		id1 := uuid.RandomUUID()
-<<<<<<< HEAD
-		bm1 := db.Bitmap{10, "general", 0}
-		inputs1 := []QueryInput{&bm1}
-		query1 := Query{&id1, "get", inputs1, 0, 0}
-
-		id2 := uuid.RandomUUID()
-		bm2 := db.Bitmap{20, "general", 0}
-		inputs2 := []QueryInput{&bm2}
-		query2 := Query{&id2, "get", inputs2, 0, 0}
-=======
 		query1 := Query{Id: &id1, Operation: "get", Args: map[string]interface{}{"id": uint64(10), "frame": "general"}}
 
 		id2 := uuid.RandomUUID()
 		query2 := Query{Id: &id2, Operation: "get", Args: map[string]interface{}{"id": uint64(20), "frame": "general"}}
->>>>>>> c744183c
 
 		id3 := uuid.RandomUUID()
 		query := Query{Id: &id3, Operation: "union", Subqueries: []Query{query1, query2}}

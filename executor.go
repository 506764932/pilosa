package pilosa

import (
	"bytes"
	"context"
	"errors"
	"fmt"
	"io/ioutil"
	"net/http"
	"net/url"
	"sort"
	"time"

	"github.com/gogo/protobuf/proto"
	"github.com/pilosa/pilosa/internal"
	"github.com/pilosa/pilosa/pql"
)

// DefaultFrame is the frame used if one is not specified.
const (
	DefaultFrame = "general"

	// MinThreshold is the lowest count to use in a Top-N operation when
	// looking for additional id/count pairs.
	MinThreshold = 1
)

// Executor recursively executes calls in a PQL query across all slices.
type Executor struct {
	Holder *Holder

	// Local hostname & cluster configuration.
	Host    string
	Cluster *Cluster

	// Client used for remote HTTP requests.
	HTTPClient *http.Client
}

// NewExecutor returns a new instance of Executor.
func NewExecutor() *Executor {
	return &Executor{
		HTTPClient: http.DefaultClient,
	}
}

// Execute executes a PQL query.
func (e *Executor) Execute(ctx context.Context, index string, q *pql.Query, slices []uint64, opt *ExecOptions) ([]interface{}, error) {
	// Verify that an index is set.
	if index == "" {
		return nil, ErrIndexRequired
	}

	// Default options.
	if opt == nil {
		opt = &ExecOptions{}
	}

	// If slices aren't specified, then include all of them.
	if len(slices) == 0 {
		if needsSlices(q.Calls) {
			// Round up the number of slices.
			maxSlice := e.Holder.Index(index).MaxSlice()

			// Generate a slices of all slices.
			slices = make([]uint64, maxSlice+1)
			for i := range slices {
				slices[i] = uint64(i)
			}
		}
	}

	// Optimize handling for bulk attribute insertion.
	if hasOnlySetRowAttrs(q.Calls) {
		return e.executeBulkSetRowAttrs(ctx, index, q.Calls, opt)
	}

	// Execute each call serially.
	results := make([]interface{}, 0, len(q.Calls))
	for _, call := range q.Calls {
		v, err := e.executeCall(ctx, index, call, slices, opt)
		if err != nil {
			return nil, err
		}
		results = append(results, v)
	}
	return results, nil
}

// executeCall executes a call.
func (e *Executor) executeCall(ctx context.Context, index string, c *pql.Call, slices []uint64, opt *ExecOptions) (interface{}, error) {

	if err := e.validateCallArgs(c); err != nil {
		return nil, err
	}
	dbTag := fmt.Sprintf("db:%s", db)
	// Special handling for mutation and top-n calls.
	switch c.Name {
	case "ClearBit":
		return e.executeClearBit(ctx, index, c, opt)
	case "Count":
<<<<<<< HEAD
		e.Index.Stats.CountWithCustomTags(c.Name, 1, []string{dbTag})
		return e.executeCount(ctx, db, c, slices, opt)
=======
		return e.executeCount(ctx, index, c, slices, opt)
>>>>>>> 03aa9447
	case "SetBit":
		return e.executeSetBit(ctx, index, c, opt)
	case "SetRowAttrs":
		return nil, e.executeSetRowAttrs(ctx, index, c, opt)
	case "SetColumnAttrs":
		return nil, e.executeSetColumnAttrs(ctx, index, c, opt)
	case "TopN":
<<<<<<< HEAD
		e.Index.Stats.CountWithCustomTags(c.Name, 1, []string{dbTag})
		return e.executeTopN(ctx, db, c, slices, opt)
	default:
		e.Index.Stats.CountWithCustomTags(c.Name, 1, []string{dbTag})
		return e.executeBitmapCall(ctx, db, c, slices, opt)
=======
		return e.executeTopN(ctx, index, c, slices, opt)
	default:
		return e.executeBitmapCall(ctx, index, c, slices, opt)
>>>>>>> 03aa9447
	}
}

// validateCallArgs ensures that the value types in call.Args are expected.
func (e *Executor) validateCallArgs(c *pql.Call) error {
	if _, ok := c.Args["ids"]; ok {
		switch v := c.Args["ids"].(type) {
		case []int64, []uint64:
			// noop
		case []interface{}:
			b := make([]int64, len(v), len(v))
			for i := range v {
				b[i] = v[i].(int64)
			}
			c.Args["ids"] = b
		default:
			return fmt.Errorf("invalid call.Args[ids]: %s", v)
		}
	}
	return nil
}

// executeBitmapCall executes a call that returns a bitmap.
func (e *Executor) executeBitmapCall(ctx context.Context, index string, c *pql.Call, slices []uint64, opt *ExecOptions) (*Bitmap, error) {
	// Execute calls in bulk on each remote node and merge.
	mapFn := func(slice uint64) (interface{}, error) {
		return e.executeBitmapCallSlice(ctx, index, c, slice)
	}

	// Merge returned results at coordinating node.
	reduceFn := func(prev, v interface{}) interface{} {
		other, _ := prev.(*Bitmap)
		if other == nil {
			other = NewBitmap()
		}
		other.Merge(v.(*Bitmap))
		return other
	}

	other, err := e.mapReduce(ctx, index, slices, c, opt, mapFn, reduceFn)
	if err != nil {
		return nil, err
	}

	// Attach attributes for Bitmap() calls.
	// If the column label is used then return column attributes.
	// If the row label is used then return bitmap attributes.
	bm, _ := other.(*Bitmap)
	if c.Name == "Bitmap" {

		idx := e.Holder.Index(index)
		if idx != nil {
			columnLabel := idx.ColumnLabel()
			if columnID, ok, err := c.UintArg(columnLabel); ok && err == nil {
				attrs, err := idx.ColumnAttrStore().Attrs(columnID)
				if err != nil {
					return nil, err
				}
				bm.Attrs = attrs
			} else if err != nil {
				return nil, err
			} else {
				frame, _ := c.Args["frame"].(string)
				if fr := idx.Frame(frame); fr != nil {
					rowLabel := fr.RowLabel()
					rowID, _, err := c.UintArg(rowLabel)
					if err != nil {
						return nil, err
					}
					attrs, err := fr.RowAttrStore().Attrs(rowID)
					if err != nil {
						return nil, err
					}
					bm.Attrs = attrs
				}
			}
		}
	}

	return bm, nil
}

// executeBitmapCallSlice executes a bitmap call for a single slice.
func (e *Executor) executeBitmapCallSlice(ctx context.Context, index string, c *pql.Call, slice uint64) (*Bitmap, error) {
	switch c.Name {
	case "Bitmap":
		return e.executeBitmapSlice(ctx, index, c, slice)
	case "Difference":
		return e.executeDifferenceSlice(ctx, index, c, slice)
	case "Intersect":
		return e.executeIntersectSlice(ctx, index, c, slice)
	case "Range":
		return e.executeRangeSlice(ctx, index, c, slice)
	case "Union":
		return e.executeUnionSlice(ctx, index, c, slice)
	default:
		return nil, fmt.Errorf("unknown call: %s", c.Name)
	}
}

// executeTopN executes a TopN() call.
// This first performs the TopN() to determine the top results and then
// requeries to retrieve the full counts for each of the top results.
func (e *Executor) executeTopN(ctx context.Context, index string, c *pql.Call, slices []uint64, opt *ExecOptions) ([]Pair, error) {
	rowIDs, _, err := c.UintSliceArg("ids")
	if err != nil {
		return nil, fmt.Errorf("executeTopN: %v", err)
	}
	n, _, err := c.UintArg("n")
	if err != nil {
		return nil, fmt.Errorf("executeTopN: %v", err)
	}

	// Execute original query.
	pairs, err := e.executeTopNSlices(ctx, index, c, slices, opt)
	if err != nil {
		return nil, err
	}

	// If this call is against specific ids, or we didn't get results,
	// or we are part of a larger distributed query then don't refetch.
	if len(pairs) == 0 || len(rowIDs) > 0 || opt.Remote {
		return pairs, nil
	}
	// Only the original caller should refetch the full counts.
	other := c.Clone()

	ids := Pairs(pairs).Keys()
	sort.Sort(uint64Slice(ids))
	other.Args["ids"] = ids

	trimmedList, err := e.executeTopNSlices(ctx, index, other, slices, opt)
	if err != nil {
		return nil, err
	}

	if n != 0 && int(n) < len(trimmedList) {
		trimmedList = trimmedList[0:n]
	}
	return trimmedList, nil
}

func (e *Executor) executeTopNSlices(ctx context.Context, index string, c *pql.Call, slices []uint64, opt *ExecOptions) ([]Pair, error) {
	// Execute calls in bulk on each remote node and merge.
	mapFn := func(slice uint64) (interface{}, error) {
		return e.executeTopNSlice(ctx, index, c, slice)
	}

	// Merge returned results at coordinating node.
	reduceFn := func(prev, v interface{}) interface{} {
		other, _ := prev.([]Pair)
		return Pairs(other).Add(v.([]Pair))
	}

	other, err := e.mapReduce(ctx, index, slices, c, opt, mapFn, reduceFn)
	if err != nil {
		return nil, err
	}
	results, _ := other.([]Pair)

	// Sort final merged results.
	sort.Sort(Pairs(results))

	return results, nil
}

// executeTopNSlice executes a TopN call for a single slice.
func (e *Executor) executeTopNSlice(ctx context.Context, index string, c *pql.Call, slice uint64) ([]Pair, error) {
	frame, _ := c.Args["frame"].(string)
	n, _, err := c.UintArg("n")
	if err != nil {
		return nil, fmt.Errorf("executeTopNSlice: %v", err)
	}
	field, _ := c.Args["field"].(string)
	rowIDs, _, err := c.UintSliceArg("ids")
	if err != nil {
		return nil, fmt.Errorf("executeTopNSlice: %v", err)
	}
	minThreshold, _, err := c.UintArg("threshold")
	if err != nil {
		return nil, fmt.Errorf("executeTopNSlice: %v", err)
	}
	filters, _ := c.Args["filters"].([]interface{})
	tanimotoThreshold, _, err := c.UintArg("tanimotoThreshold")
	if err != nil {
		return nil, fmt.Errorf("executeTopNSlice: %v", err)
	}

	// Retrieve bitmap used to intersect.
	var src *Bitmap
	if len(c.Children) == 1 {
		bm, err := e.executeBitmapCallSlice(ctx, index, c.Children[0], slice)
		if err != nil {
			return nil, err
		}
		src = bm
	} else if len(c.Children) > 1 {
		return nil, errors.New("TopN() can only have one input bitmap")
	}

	// Set default frame.
	if frame == "" {
		frame = DefaultFrame
	}

	f := e.Holder.Fragment(index, frame, ViewStandard, slice)
	if f == nil {
		return nil, nil
	}

	if minThreshold <= 0 {
		minThreshold = MinThreshold
	}

	if tanimotoThreshold > 100 {
		return nil, errors.New("Tanimoto Threshold is from 1 to 100 only")
	}
	return f.Top(TopOptions{
		N:                 int(n),
		Src:               src,
		RowIDs:            rowIDs,
		FilterField:       field,
		FilterValues:      filters,
		MinThreshold:      minThreshold,
		TanimotoThreshold: tanimotoThreshold,
	})
}

// executeDifferenceSlice executes a difference() call for a local slice.
func (e *Executor) executeDifferenceSlice(ctx context.Context, index string, c *pql.Call, slice uint64) (*Bitmap, error) {
	var other *Bitmap
	if len(c.Children) == 0 {
		return nil, fmt.Errorf("empty Difference query is currently not supported")
	}
	for i, input := range c.Children {
		bm, err := e.executeBitmapCallSlice(ctx, index, input, slice)
		if err != nil {
			return nil, err
		}

		if i == 0 {
			other = bm
		} else {
			other = other.Difference(bm)
		}
	}
	other.InvalidateCount()
	return other, nil
}

func (e *Executor) executeBitmapSlice(ctx context.Context, index string, c *pql.Call, slice uint64) (*Bitmap, error) {
	// Fetch column label from index.
	idx := e.Holder.Index(index)
	if idx == nil {
		return nil, ErrIndexNotFound
	}
	columnLabel := idx.ColumnLabel()

	// Fetch frame & row label based on argument.
	frame, _ := c.Args["frame"].(string)
	if frame == "" {
		frame = DefaultFrame
	}
	f := e.Holder.Frame(index, frame)
	if f == nil {
		return nil, ErrFrameNotFound
	}
	rowLabel := f.RowLabel()

	// Return an error if both the row and column label are specified.
	rowID, rowOK, rowErr := c.UintArg(rowLabel)
	columnID, columnOK, columnErr := c.UintArg(columnLabel)
	if rowErr != nil || columnErr != nil {
		return nil, fmt.Errorf("Bitmap() error with arg for col: %v or row: %v", columnErr, rowErr)
	}
	if rowOK && columnOK {
		return nil, fmt.Errorf("Bitmap() cannot specify both %s and %s values", rowLabel, columnLabel)
	} else if !rowOK && !columnOK {
		return nil, fmt.Errorf("Bitmap() must specify either %s or %s values", rowLabel, columnLabel)
	}

	// Determine row or column orientation.
	view, id := ViewStandard, rowID
	if columnOK {
		view, id = ViewInverse, columnID
		if !f.InverseEnabled() {
			return nil, fmt.Errorf("Bitmap() cannot retrieve columns unless inverse storage enabled")
		}
	}

	frag := e.Holder.Fragment(index, frame, view, slice)
	if frag == nil {
		return NewBitmap(), nil
	}
	return frag.Row(id), nil
}

// executeIntersectSlice executes a intersect() call for a local slice.
func (e *Executor) executeIntersectSlice(ctx context.Context, index string, c *pql.Call, slice uint64) (*Bitmap, error) {
	var other *Bitmap
	if len(c.Children) == 0 {
		return nil, fmt.Errorf("empty Intersect query is currently not supported")
	}
	for i, input := range c.Children {
		bm, err := e.executeBitmapCallSlice(ctx, index, input, slice)
		if err != nil {
			return nil, err
		}

		if i == 0 {
			other = bm
		} else {
			other = other.Intersect(bm)
		}
	}
	other.InvalidateCount()
	return other, nil
}

// executeRangeSlice executes a range() call for a local slice.
func (e *Executor) executeRangeSlice(ctx context.Context, index string, c *pql.Call, slice uint64) (*Bitmap, error) {
	// Parse frame, use default if unset.
	frame, _ := c.Args["frame"].(string)
	if frame == "" {
		frame = DefaultFrame
	}

	// Retrieve base frame.
	f := e.Holder.Frame(index, frame)
	if f == nil {
		return nil, ErrFrameNotFound
	}
	rowLabel := f.RowLabel()

	// Read row id.
	rowID, _, err := c.UintArg(rowLabel) // TODO: why are we ignoring missing rowID?
	if err != nil {
		return nil, fmt.Errorf("executeRangeSlice - reading row: %v", err)
	}

	// Parse start time.
	startTimeStr, ok := c.Args["start"].(string)
	if !ok {
		return nil, errors.New("Range() start time required")
	}
	startTime, err := time.Parse(TimeFormat, startTimeStr)
	if err != nil {
		return nil, errors.New("cannot parse Range() start time")
	}

	// Parse end time.
	endTimeStr, _ := c.Args["end"].(string)
	if !ok {
		return nil, errors.New("Range() end time required")
	}
	endTime, err := time.Parse(TimeFormat, endTimeStr)
	if err != nil {
		return nil, errors.New("cannot parse Range() end time")
	}

	// If no quantum exists then return an empty bitmap.
	q := f.TimeQuantum()
	if q == "" {
		return &Bitmap{}, nil
	}

	// Union bitmaps across all time-based subframes.
	bm := &Bitmap{}
	for _, view := range ViewsByTimeRange(ViewStandard, startTime, endTime, q) {
		f := e.Holder.Fragment(index, frame, view, slice)
		if f == nil {
			continue
		}
		bm = bm.Union(f.Row(rowID))
	}
	f.Stats.Count("range", 1)
	return bm, nil
}

// executeUnionSlice executes a union() call for a local slice.
func (e *Executor) executeUnionSlice(ctx context.Context, index string, c *pql.Call, slice uint64) (*Bitmap, error) {
	other := NewBitmap()
	for i, input := range c.Children {
		bm, err := e.executeBitmapCallSlice(ctx, index, input, slice)
		if err != nil {
			return nil, err
		}

		if i == 0 {
			other = bm
		} else {
			other = other.Union(bm)
		}
	}
	other.InvalidateCount()
	return other, nil
}

// executeCount executes a count() call.
func (e *Executor) executeCount(ctx context.Context, index string, c *pql.Call, slices []uint64, opt *ExecOptions) (uint64, error) {
	if len(c.Children) == 0 {
		return 0, errors.New("Count() requires an input bitmap")
	} else if len(c.Children) > 1 {
		return 0, errors.New("Count() only accepts a single bitmap input")
	}

	// Execute calls in bulk on each remote node and merge.
	mapFn := func(slice uint64) (interface{}, error) {
		bm, err := e.executeBitmapCallSlice(ctx, index, c.Children[0], slice)
		if err != nil {
			return 0, err
		}
		return bm.Count(), nil
	}

	// Merge returned results at coordinating node.
	reduceFn := func(prev, v interface{}) interface{} {
		other, _ := prev.(uint64)
		return other + v.(uint64)
	}

	result, err := e.mapReduce(ctx, index, slices, c, opt, mapFn, reduceFn)
	if err != nil {
		return 0, err
	}
	n, _ := result.(uint64)

	return n, nil
}

// executeClearBit executes a ClearBit() call.
func (e *Executor) executeClearBit(ctx context.Context, index string, c *pql.Call, opt *ExecOptions) (bool, error) {
	view, _ := c.Args["view"].(string)
	frame, ok := c.Args["frame"].(string)
	if !ok {
		return false, errors.New("ClearBit() frame required")
	}

	// Retrieve frame.
	idx := e.Holder.Index(index)
	if idx == nil {
		return false, ErrIndexNotFound
	}
	f := idx.Frame(frame)
	if f == nil {
		return false, ErrFrameNotFound
	}

	// Retrieve labels.
	columnLabel := idx.ColumnLabel()
	rowLabel := f.RowLabel()

	// Read fields using labels.
	rowID, ok, err := c.UintArg(rowLabel)
	if err != nil {
		return false, fmt.Errorf("reading ClearBit() row: %v", err)
	} else if !ok {
		return false, fmt.Errorf("ClearBit() row field '%v' required", rowLabel)
	}

	colID, ok, err := c.UintArg(columnLabel)
	if err != nil {
		return false, fmt.Errorf("reading ClearBit() column: %v", err)
	} else if !ok {
		return false, fmt.Errorf("ClearBit col field '%v' required", columnLabel)
	}

	// Clear bits for each view.
	switch view {
	case ViewStandard:
		return e.executeClearBitView(ctx, index, c, f, view, colID, rowID, opt)
	case ViewInverse:
		return e.executeClearBitView(ctx, index, c, f, view, rowID, colID, opt)
	case "":
		var ret bool
		if changed, err := e.executeClearBitView(ctx, index, c, f, ViewStandard, colID, rowID, opt); err != nil {
			return ret, err
		} else if changed {
			ret = true
		}

		if f.InverseEnabled() {
			if changed, err := e.executeClearBitView(ctx, index, c, f, ViewInverse, rowID, colID, opt); err != nil {
				return ret, err
			} else if changed {
				ret = true
			}
		}
		return ret, nil
	default:
		return false, fmt.Errorf("invalid view: %s", view)
	}
}

// executeClearBitView executes a ClearBit() call for a single view.
func (e *Executor) executeClearBitView(ctx context.Context, index string, c *pql.Call, f *Frame, view string, colID, rowID uint64, opt *ExecOptions) (bool, error) {
	slice := colID / SliceWidth
	ret := false
	for _, node := range e.Cluster.FragmentNodes(index, slice) {
		// Update locally if host matches.
		if node.Host == e.Host {
			val, err := f.ClearBit(view, rowID, colID, nil)
			if err != nil {
				return false, err
			} else if val {
				ret = true
			}
			continue
		}
		// Do not forward call if this is already being forwarded.
		if opt.Remote {
			continue
		}

		// Forward call to remote node otherwise.
		if res, err := e.exec(ctx, node, index, &pql.Query{Calls: []*pql.Call{c}}, nil, opt); err != nil {
			return false, err
		} else {
			ret = res[0].(bool)
		}
	}
	return ret, nil
}

// executeSetBit executes a SetBit() call.
func (e *Executor) executeSetBit(ctx context.Context, index string, c *pql.Call, opt *ExecOptions) (bool, error) {
	view, _ := c.Args["view"].(string)
	frame, ok := c.Args["frame"].(string)
	if !ok {
		return false, errors.New("SetBit() field required: frame")
	}

	// Retrieve frame.
	idx := e.Holder.Index(index)
	if idx == nil {
		return false, ErrIndexNotFound
	}
	f := idx.Frame(frame)
	if f == nil {
		return false, ErrFrameNotFound
	}

	// Retrieve labels.
	columnLabel := idx.ColumnLabel()
	rowLabel := f.RowLabel()

	// Read fields using labels.
	rowID, ok, err := c.UintArg(rowLabel)
	if err != nil {
		return false, fmt.Errorf("reading SetBit() row: %v", err)
	} else if !ok {
		return false, fmt.Errorf("SetBit() row field '%v' required", rowLabel)
	}

	colID, ok, err := c.UintArg(columnLabel)
	if err != nil {
		return false, fmt.Errorf("reading SetBit() column: %v", err)
	} else if !ok {
		return false, fmt.Errorf("SetBit() column field '%v' required", columnLabel)
	}

	var timestamp *time.Time
	sTimestamp, ok := c.Args["timestamp"].(string)
	if ok {
		t, err := time.Parse(TimeFormat, sTimestamp)
		if err != nil {
			return false, fmt.Errorf("invalid date: %s", sTimestamp)
		}
		timestamp = &t
	}

	// Set bits for each view.
	switch view {
	case ViewStandard:
		return e.executeSetBitView(ctx, index, c, f, view, colID, rowID, timestamp, opt)
	case ViewInverse:
		return e.executeSetBitView(ctx, index, c, f, view, rowID, colID, timestamp, opt)
	case "":
		var ret bool
		if changed, err := e.executeSetBitView(ctx, index, c, f, ViewStandard, colID, rowID, timestamp, opt); err != nil {
			return ret, err
		} else if changed {
			ret = true
		}

		if f.InverseEnabled() {
			if changed, err := e.executeSetBitView(ctx, index, c, f, ViewInverse, rowID, colID, timestamp, opt); err != nil {
				return ret, err
			} else if changed {
				ret = true
			}
		}
		return ret, nil
	default:
		return false, fmt.Errorf("invalid view: %s", view)
	}
}

// executeSetBitView executes a SetBit() call for a specific view.
func (e *Executor) executeSetBitView(ctx context.Context, index string, c *pql.Call, f *Frame, view string, colID, rowID uint64, timestamp *time.Time, opt *ExecOptions) (bool, error) {
	slice := colID / SliceWidth
	ret := false

	for _, node := range e.Cluster.FragmentNodes(index, slice) {
		// Update locally if host matches.
		if node.Host == e.Host {
			val, err := f.SetBit(view, rowID, colID, timestamp)
			if err != nil {
				return false, err
			} else if val {
				ret = true
			}
			continue
		}

		// Do not forward call if this is already being forwarded.
		if opt.Remote {
			continue
		}

		// Forward call to remote node otherwise.
		if res, err := e.exec(ctx, node, index, &pql.Query{Calls: []*pql.Call{c}}, nil, opt); err != nil {
			return false, err
		} else {
			ret = res[0].(bool)
		}
	}
	return ret, nil
}

// executeSetRowAttrs executes a SetRowAttrs() call.
func (e *Executor) executeSetRowAttrs(ctx context.Context, index string, c *pql.Call, opt *ExecOptions) error {
	frameName, ok := c.Args["frame"].(string)
	if !ok {
		return errors.New("SetRowAttrs() frame required")
	}

	// Retrieve frame.
	frame := e.Holder.Frame(index, frameName)
	if frame == nil {
		return ErrFrameNotFound
	}
	rowLabel := frame.RowLabel()

	// Parse labels.
	rowID, ok, err := c.UintArg(rowLabel)
	if err != nil {
		return fmt.Errorf("reading SetRowAttrs() row: %v", err)
	} else if !ok {
		return fmt.Errorf("SetRowAttrs() row field '%v' required.", rowLabel)
	}

	// Copy args and remove reserved fields.
	attrs := pql.CopyArgs(c.Args)
	delete(attrs, "frame")
	delete(attrs, rowLabel)

	// Set attributes.
	if err := frame.RowAttrStore().SetAttrs(rowID, attrs); err != nil {
		return err
	}
	frame.Stats.Count("SetBitmapAttrs", 1)

	// Do not forward call if this is already being forwarded.
	if opt.Remote {
		return nil
	}

	// Execute on remote nodes in parallel.
	nodes := Nodes(e.Cluster.Nodes).FilterHost(e.Host)
	resp := make(chan error, len(nodes))
	for _, node := range nodes {
		go func(node *Node) {
			_, err := e.exec(ctx, node, index, &pql.Query{Calls: []*pql.Call{c}}, nil, opt)
			resp <- err
		}(node)
	}

	// Return first error.
	for range nodes {
		if err := <-resp; err != nil {
			return err
		}
	}

	return nil
}

// executeBulkSetRowAttrs executes a set of SetRowAttrs() calls.
func (e *Executor) executeBulkSetRowAttrs(ctx context.Context, index string, calls []*pql.Call, opt *ExecOptions) ([]interface{}, error) {
	// Collect attributes by frame/id.
	m := make(map[string]map[uint64]map[string]interface{})
	for _, c := range calls {
		frame, ok := c.Args["frame"].(string)
		if !ok {
			return nil, errors.New("SetRowAttrs() frame required")
		}

		// Retrieve frame.
		f := e.Holder.Frame(index, frame)
		if f == nil {
			return nil, ErrFrameNotFound
		}
		rowLabel := f.RowLabel()

		rowID, ok, err := c.UintArg(rowLabel)
		if err != nil {
			return nil, fmt.Errorf("reading SetRowAttrs() row: %v", rowLabel)
		} else if !ok {
			return nil, fmt.Errorf("SetRowAttrs row field '%v' required.", rowLabel)
		}

		// Copy args and remove reserved fields.
		attrs := pql.CopyArgs(c.Args)
		delete(attrs, "frame")
		delete(attrs, rowLabel)

		// Create frame group, if not exists.
		frameMap := m[frame]
		if frameMap == nil {
			frameMap = make(map[uint64]map[string]interface{})
			m[frame] = frameMap
		}

		// Set or merge attributes.
		attr := frameMap[rowID]
		if attr == nil {
			frameMap[rowID] = cloneAttrs(attrs)
		} else {
			for k, v := range attrs {
				attr[k] = v
			}
		}
	}

	// Bulk insert attributes by frame.
	for name, frameMap := range m {
		// Retrieve frame.
		frame := e.Holder.Frame(index, name)
		if frame == nil {
			return nil, ErrFrameNotFound
		}

		// Set attributes.
		if err := frame.RowAttrStore().SetBulkAttrs(frameMap); err != nil {
			return nil, err
		}
		frame.Stats.Count("SetBitmapAttrs", 1)
	}

	// Do not forward call if this is already being forwarded.
	if opt.Remote {
		return make([]interface{}, len(calls)), nil
	}

	// Execute on remote nodes in parallel.
	nodes := Nodes(e.Cluster.Nodes).FilterHost(e.Host)
	resp := make(chan error, len(nodes))
	for _, node := range nodes {
		go func(node *Node) {
			_, err := e.exec(ctx, node, index, &pql.Query{Calls: calls}, nil, opt)
			resp <- err
		}(node)
	}

	// Return first error.
	for range nodes {
		if err := <-resp; err != nil {
			return nil, err
		}
	}

	// Return a set of nil responses to match the non-optimized return.
	return make([]interface{}, len(calls)), nil
}

// executeSetColumnAttrs executes a SetColumnAttrs() call.
func (e *Executor) executeSetColumnAttrs(ctx context.Context, index string, c *pql.Call, opt *ExecOptions) error {
	// Retrieve index.
	idx := e.Holder.Index(index)
	if idx == nil {
		return ErrIndexNotFound
	}

	var colName string
	id, okID, errID := c.UintArg("id")
	if errID != nil || !okID {
		// Retrieve columnLabel
		columnLabel := idx.columnLabel
		col, okCol, errCol := c.UintArg(columnLabel)
		if errCol != nil || !okCol {
			return fmt.Errorf("reading SetColumnAttrs() id/columnLabel errs: %v/%v found %v/%v", errID, errCol, okID, okCol)
		}
		id = col
		colName = columnLabel
	} else {
		colName = "id"
	}

	// Copy args and remove reserved fields.
	attrs := pql.CopyArgs(c.Args)
	delete(attrs, colName)

	// Set attributes.
	if err := idx.ColumnAttrStore().SetAttrs(id, attrs); err != nil {
		return err
	}
	d.Stats.Count("SetProfileAttrs", 1)
	// Do not forward call if this is already being forwarded.
	if opt.Remote {
		return nil
	}

	// Execute on remote nodes in parallel.
	nodes := Nodes(e.Cluster.Nodes).FilterHost(e.Host)
	resp := make(chan error, len(nodes))
	for _, node := range nodes {
		go func(node *Node) {
			_, err := e.exec(ctx, node, index, &pql.Query{Calls: []*pql.Call{c}}, nil, opt)
			resp <- err
		}(node)
	}

	// Return first error.
	for range nodes {
		if err := <-resp; err != nil {
			return err
		}
	}

	return nil
}

// exec executes a PQL query remotely for a set of slices on a node.
func (e *Executor) exec(ctx context.Context, node *Node, index string, q *pql.Query, slices []uint64, opt *ExecOptions) (results []interface{}, err error) {
	// Encode request object.
	pbreq := &internal.QueryRequest{
		Query:  q.String(),
		Slices: slices,
		Remote: true,
	}
	buf, err := proto.Marshal(pbreq)
	if err != nil {
		return nil, err
	}

	// Create HTTP request.
	req, err := http.NewRequest("POST", (&url.URL{
		Scheme: "http",
		Host:   node.Host,
		Path:   fmt.Sprintf("/index/%s/query", index),
	}).String(), bytes.NewReader(buf))
	if err != nil {
		return nil, err
	}

	// Require protobuf encoding.
	req.Header.Set("Accept", "application/x-protobuf")
	req.Header.Set("Content-Type", "application/x-protobuf")

	// Send request to remote node.
	resp, err := e.HTTPClient.Do(req)
	if err != nil {
		return nil, err
	}
	defer resp.Body.Close()

	// Read response into buffer.
	body, err := ioutil.ReadAll(resp.Body)
	if err != nil {
		return nil, err
	}

	// Check status code.
	if resp.StatusCode != http.StatusOK {
		return nil, fmt.Errorf("invalid status: code=%d, err=%s", resp.StatusCode, body)
	}

	// Decode response object.
	var pb internal.QueryResponse
	if err := proto.Unmarshal(body, &pb); err != nil {
		return nil, err
	}

	// Return an error, if specified on response.
	if err := decodeError(pb.Err); err != nil {
		return nil, err
	}

	// Return appropriate data for the query.
	results = make([]interface{}, len(q.Calls))
	for i, call := range q.Calls {
		var v interface{}
		var err error

		switch call.Name {
		case "TopN":
			v, err = decodePairs(pb.Results[i].GetPairs()), nil
		case "Count":
			v, err = pb.Results[i].N, nil
		case "SetBit":
			v, err = pb.Results[i].Changed, nil
		case "ClearBit":
			v, err = pb.Results[i].Changed, nil
		case "SetRowAttrs":
		case "SetColumnAttrs":
		default:
			v, err = decodeBitmap(pb.Results[i].GetBitmap()), nil
		}
		if err != nil {
			return nil, err
		}

		results[i] = v
	}
	return results, nil
}

// slicesByNode returns a mapping of nodes to slices.
// Returns errSliceUnavailable if a slice cannot be allocated to a node.
func (e *Executor) slicesByNode(nodes []*Node, index string, slices []uint64) (map[*Node][]uint64, error) {
	m := make(map[*Node][]uint64)

loop:
	for _, slice := range slices {
		for _, node := range e.Cluster.FragmentNodes(index, slice) {
			if Nodes(nodes).Contains(node) {
				m[node] = append(m[node], slice)
				continue loop
			}
		}
		return nil, errSliceUnavailable
	}
	return m, nil
}

// mapReduce maps and reduces data across the cluster.
//
// If a mapping of slices to a node fails then the slices are resplit across
// secondary nodes and retried. This continues to occur until all nodes are exhausted.
func (e *Executor) mapReduce(ctx context.Context, index string, slices []uint64, c *pql.Call, opt *ExecOptions, mapFn mapFunc, reduceFn reduceFunc) (interface{}, error) {
	ch := make(chan mapResponse, 0)

	// Wrap context with a cancel to kill goroutines on exit.
	ctx, cancel := context.WithCancel(ctx)
	defer cancel()

	// If this is the coordinating node then start with all nodes in the cluster.
	//
	// However, if this request is being sent from the coordinator then all
	// processing should be done locally so we start with just the local node.
	var nodes []*Node
	if !opt.Remote {
		nodes = Nodes(e.Cluster.Nodes).Clone()
	} else {
		nodes = []*Node{e.Cluster.NodeByHost(e.Host)}
	}

	// Start mapping across all primary owners.
	if err := e.mapper(ctx, ch, nodes, index, slices, c, opt, mapFn, reduceFn); err != nil {
		return nil, err
	}

	// Iterate over all map responses and reduce.
	var result interface{}
	var maxSlice int
	for {
		select {
		case <-ctx.Done():
			return nil, ctx.Err()
		case resp := <-ch:
			// On error retry against remaining nodes. If an error returns then
			// the context will cancel and cause all open goroutines to return.
			if resp.err != nil {
				// Filter out unavailable nodes.
				nodes = Nodes(nodes).Filter(resp.node)

				// Begin mapper against secondary nodes.
				if err := e.mapper(ctx, ch, nodes, index, resp.slices, c, opt, mapFn, reduceFn); err == errSliceUnavailable {
					return nil, resp.err
				} else if err != nil {
					return nil, err
				}
				continue
			}

			// Reduce value.
			result = reduceFn(result, resp.result)

			// If all slices have been processed then return.
			maxSlice += len(resp.slices)
			if maxSlice >= len(slices) {
				return result, nil
			}
		}
	}
}

func (e *Executor) mapper(ctx context.Context, ch chan mapResponse, nodes []*Node, index string, slices []uint64, c *pql.Call, opt *ExecOptions, mapFn mapFunc, reduceFn reduceFunc) error {
	// Group slices together by nodes.
	m, err := e.slicesByNode(nodes, index, slices)
	if err != nil {
		return err
	}

	// Execute each node in a separate goroutine.
	for n, nodeSlices := range m {
		go func(n *Node, nodeSlices []uint64) {
			resp := mapResponse{node: n, slices: nodeSlices}

			// Send local slices to mapper, otherwise remote exec.
			if n.Host == e.Host {
				resp.result, resp.err = e.mapperLocal(ctx, nodeSlices, mapFn, reduceFn)
			} else if !opt.Remote {

				results, err := e.exec(ctx, n, index, &pql.Query{Calls: []*pql.Call{c}}, nodeSlices, opt)
				if len(results) > 0 {
					resp.result = results[0]
				}
				resp.err = err
			}

			// Return response to the channel.
			select {
			case <-ctx.Done():
			case ch <- resp:
			}
		}(n, nodeSlices)
	}

	return nil
}

// mapperLocal performs map & reduce entirely on the local node.
func (e *Executor) mapperLocal(ctx context.Context, slices []uint64, mapFn mapFunc, reduceFn reduceFunc) (interface{}, error) {
	ch := make(chan mapResponse, len(slices))

	for _, slice := range slices {
		go func(slice uint64) {
			result, err := mapFn(slice)

			// Return response to the channel.
			select {
			case <-ctx.Done():
			case ch <- mapResponse{result: result, err: err}:
			}
		}(slice)
	}

	// Reduce results
	var maxSlice int
	var result interface{}
	for {
		select {
		case <-ctx.Done():
			return nil, ctx.Err()
		case resp := <-ch:
			if resp.err != nil {
				return nil, resp.err
			}
			result = reduceFn(result, resp.result)
			maxSlice++
		}

		// Exit once all slices are processed.
		if maxSlice == len(slices) {
			return result, nil
		}
	}
}

// errSliceUnavailable is a marker error if no nodes are available.
var errSliceUnavailable = errors.New("slice unavailable")

type mapFunc func(slice uint64) (interface{}, error)

type reduceFunc func(prev, v interface{}) interface{}

type mapResponse struct {
	node   *Node
	slices []uint64

	result interface{}
	err    error
}

// ExecOptions represents an execution context for a single Execute() call.
type ExecOptions struct {
	Remote bool
}

// decodeError returns an error representation of s if s is non-blank.
// Returns nil if s is blank.
func decodeError(s string) error {
	if s == "" {
		return nil
	}
	return errors.New(s)
}

// hasOnlySetRowAttrs returns true if calls only contains SetRowAttrs() calls.
func hasOnlySetRowAttrs(calls []*pql.Call) bool {
	if len(calls) == 0 {
		return false
	}

	for _, call := range calls {
		if call.Name != "SetRowAttrs" {
			return false
		}
	}
	return true
}

func needsSlices(calls []*pql.Call) bool {
	if len(calls) == 0 {
		return false
	}
	for _, call := range calls {
		switch call.Name {
		case "ClearBit", "SetBit", "SetRowAttrs", "SetColumnAttrs":
			continue
		case "Count", "TopN":
			return true
		// default catches Bitmap calls
		default:
			return true
		}
	}
	return false
}<|MERGE_RESOLUTION|>--- conflicted
+++ resolved
@@ -93,18 +93,14 @@
 	if err := e.validateCallArgs(c); err != nil {
 		return nil, err
 	}
-	dbTag := fmt.Sprintf("db:%s", db)
+	indexTag := fmt.Sprintf("index:%s", index)
 	// Special handling for mutation and top-n calls.
 	switch c.Name {
 	case "ClearBit":
 		return e.executeClearBit(ctx, index, c, opt)
 	case "Count":
-<<<<<<< HEAD
-		e.Index.Stats.CountWithCustomTags(c.Name, 1, []string{dbTag})
-		return e.executeCount(ctx, db, c, slices, opt)
-=======
+		e.Holder.Stats.CountWithCustomTags(c.Name, 1, []string{indexTag})
 		return e.executeCount(ctx, index, c, slices, opt)
->>>>>>> 03aa9447
 	case "SetBit":
 		return e.executeSetBit(ctx, index, c, opt)
 	case "SetRowAttrs":
@@ -112,17 +108,11 @@
 	case "SetColumnAttrs":
 		return nil, e.executeSetColumnAttrs(ctx, index, c, opt)
 	case "TopN":
-<<<<<<< HEAD
-		e.Index.Stats.CountWithCustomTags(c.Name, 1, []string{dbTag})
-		return e.executeTopN(ctx, db, c, slices, opt)
-	default:
-		e.Index.Stats.CountWithCustomTags(c.Name, 1, []string{dbTag})
-		return e.executeBitmapCall(ctx, db, c, slices, opt)
-=======
+		e.Holder.Stats.CountWithCustomTags(c.Name, 1, []string{indexTag})
 		return e.executeTopN(ctx, index, c, slices, opt)
 	default:
+		e.Holder.Stats.CountWithCustomTags(c.Name, 1, []string{indexTag})
 		return e.executeBitmapCall(ctx, index, c, slices, opt)
->>>>>>> 03aa9447
 	}
 }
 

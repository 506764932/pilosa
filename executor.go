// Copyright 2017 Pilosa Corp.
//
// Licensed under the Apache License, Version 2.0 (the "License");
// you may not use this file except in compliance with the License.
// You may obtain a copy of the License at
//
//     http://www.apache.org/licenses/LICENSE-2.0
//
// Unless required by applicable law or agreed to in writing, software
// distributed under the License is distributed on an "AS IS" BASIS,
// WITHOUT WARRANTIES OR CONDITIONS OF ANY KIND, either express or implied.
// See the License for the specific language governing permissions and
// limitations under the License.

package pilosa

import (
	"context"
	"fmt"
	"sort"
	"time"

	"github.com/pilosa/pilosa/internal"
	"github.com/pilosa/pilosa/pql"
	"github.com/pkg/errors"
)

// defaultField is the field used if one is not specified.
const (
	defaultField = "general"

	// defaultMinThreshold is the lowest count to use in a Top-N operation when
	// looking for additional id/count pairs.
	defaultMinThreshold = 1

	columnLabel = "col"
	rowLabel    = "row"
)

// Executor recursively executes calls in a PQL query across all slices.
type Executor struct {
	Holder *Holder

	// Local hostname & cluster configuration.
	Node    *Node
	Cluster *Cluster

	// Client used for remote requests.
	client InternalQueryClient

	// Maximum number of Set() or Clear() commands per request.
	MaxWritesPerRequest int

	// Stores key/id translation data.
	TranslateStore TranslateStore
}

// ExecutorOption is a functional option type for pilosa.Executor
type ExecutorOption func(e *Executor) error

func OptExecutorInternalQueryClient(c InternalQueryClient) ExecutorOption {
	return func(e *Executor) error {
		e.client = c
		return nil
	}
}

// NewExecutor returns a new instance of Executor.
func NewExecutor(opts ...ExecutorOption) *Executor {
	e := &Executor{
		client: NewNopInternalQueryClient(),
	}
	for _, opt := range opts {
		err := opt(e)
		if err != nil {
			panic(err)
		}
	}
	return e
}

// Execute executes a PQL query.
func (e *Executor) Execute(ctx context.Context, index string, q *pql.Query, slices []uint64, opt *ExecOptions) ([]interface{}, error) {
	// Verify that an index is set.
	if index == "" {
		return nil, ErrIndexRequired
	}

	idx := e.Holder.Index(index)
	if idx == nil {
		return nil, ErrIndexNotFound
	}

	// Verify that the number of writes do not exceed the maximum.
	if e.MaxWritesPerRequest > 0 && q.WriteCallN() > e.MaxWritesPerRequest {
		return nil, ErrTooManyWrites
	}

	// Default options.
	if opt == nil {
		opt = &ExecOptions{}
	}

	// Translate query keys to ids, if necessary.
	for i := range q.Calls {
		if err := e.translateCall(index, idx, q.Calls[i]); err != nil {
			return nil, err
		}
	}

	results, err := e.execute(ctx, index, q, slices, opt)
	if err != nil {
		return nil, err
	}

	// Translate response objects from ids to keys, if necessary.
	for i := range results {
		results[i], err = e.translateResult(index, idx, q.Calls[i], results[i])
		if err != nil {
			return nil, err
		}
	}
	return results, nil
}

func (e *Executor) execute(ctx context.Context, index string, q *pql.Query, slices []uint64, opt *ExecOptions) ([]interface{}, error) {
	// Don't bother calculating slices for query types that don't require it.
	needsSlices := needsSlices(q.Calls)

	// If slices are specified, then use that value for slices. If slices aren't
	// specified, then include all of them.
	if len(slices) == 0 && needsSlices {
		// Round up the number of slices.
		idx := e.Holder.Index(index)
		if idx == nil {
			return nil, ErrIndexNotFound
		}
		maxSlice := idx.MaxSlice()

		// Generate a slices of all slices.
		slices = make([]uint64, maxSlice+1)
		for i := range slices {
			slices[i] = uint64(i)
		}
	}

	// Optimize handling for bulk attribute insertion.
	if hasOnlySetRowAttrs(q.Calls) {
		return e.executeBulkSetRowAttrs(ctx, index, q.Calls, opt)
	}

	// Execute each call serially.
	results := make([]interface{}, 0, len(q.Calls))
	for _, call := range q.Calls {
		v, err := e.executeCall(ctx, index, call, slices, opt)
		if err != nil {
			return nil, err
		}
		results = append(results, v)
	}
	return results, nil
}

// executeCall executes a call.
func (e *Executor) executeCall(ctx context.Context, index string, c *pql.Call, slices []uint64, opt *ExecOptions) (interface{}, error) {
	if err := e.validateCallArgs(c); err != nil {
		return nil, errors.Wrap(err, "validating args")
	}
	indexTag := fmt.Sprintf("index:%s", index)
	// Special handling for mutation and top-n calls.
	switch c.Name {
	case "Sum":
		e.Holder.Stats.CountWithCustomTags(c.Name, 1, 1.0, []string{indexTag})
		return e.executeSum(ctx, index, c, slices, opt)
	case "Min":
		e.Holder.Stats.CountWithCustomTags(c.Name, 1, 1.0, []string{indexTag})
		return e.executeMin(ctx, index, c, slices, opt)
	case "Max":
		e.Holder.Stats.CountWithCustomTags(c.Name, 1, 1.0, []string{indexTag})
		return e.executeMax(ctx, index, c, slices, opt)
	case "Clear":
		return e.executeClearBit(ctx, index, c, opt)
	case "Count":
		e.Holder.Stats.CountWithCustomTags(c.Name, 1, 1.0, []string{indexTag})
		return e.executeCount(ctx, index, c, slices, opt)
	case "Set":
		return e.executeSetBit(ctx, index, c, opt)
	case "SetValue":
		return nil, e.executeSetValue(ctx, index, c, opt)
	case "SetRowAttrs":
		return nil, e.executeSetRowAttrs(ctx, index, c, opt)
	case "SetColumnAttrs":
		return nil, e.executeSetColumnAttrs(ctx, index, c, opt)
	case "TopN":
		e.Holder.Stats.CountWithCustomTags(c.Name, 1, 1.0, []string{indexTag})
		return e.executeTopN(ctx, index, c, slices, opt)
	default:
		e.Holder.Stats.CountWithCustomTags(c.Name, 1, 1.0, []string{indexTag})
		return e.executeBitmapCall(ctx, index, c, slices, opt)
	}
}

// validateCallArgs ensures that the value types in call.Args are expected.
func (e *Executor) validateCallArgs(c *pql.Call) error {
	if _, ok := c.Args["ids"]; ok {
		switch v := c.Args["ids"].(type) {
		case []int64, []uint64:
			// noop
		case []interface{}:
			b := make([]int64, len(v))
			for i := range v {
				b[i] = v[i].(int64)
			}
			c.Args["ids"] = b
		default:
			return fmt.Errorf("invalid call.Args[ids]: %s", v)
		}
	}
	return nil
}

// executeSum executes a Sum() call.
func (e *Executor) executeSum(ctx context.Context, index string, c *pql.Call, slices []uint64, opt *ExecOptions) (ValCount, error) {
	if field := c.Args["field"]; field == "" {
		return ValCount{}, errors.New("Sum(): field required")
	}

	if len(c.Children) > 1 {
		return ValCount{}, errors.New("Sum() only accepts a single bitmap input")
	}

	// Execute calls in bulk on each remote node and merge.
	mapFn := func(slice uint64) (interface{}, error) {
		return e.executeSumCountSlice(ctx, index, c, slice)
	}

	// Merge returned results at coordinating node.
	reduceFn := func(prev, v interface{}) interface{} {
		other, _ := prev.(ValCount)
		return other.Add(v.(ValCount))
	}

	result, err := e.mapReduce(ctx, index, slices, c, opt, mapFn, reduceFn)
	if err != nil {
		return ValCount{}, err
	}
	other, _ := result.(ValCount)

	if other.Count == 0 {
		return ValCount{}, nil
	}
	return other, nil
}

// executeMin executes a Min() call.
func (e *Executor) executeMin(ctx context.Context, index string, c *pql.Call, slices []uint64, opt *ExecOptions) (ValCount, error) {
	if field := c.Args["field"]; field == "" {
		return ValCount{}, errors.New("Min(): field required")
	}

	if len(c.Children) > 1 {
		return ValCount{}, errors.New("Min() only accepts a single bitmap input")
	}

	// Execute calls in bulk on each remote node and merge.
	mapFn := func(slice uint64) (interface{}, error) {
		return e.executeMinSlice(ctx, index, c, slice)
	}

	// Merge returned results at coordinating node.
	reduceFn := func(prev, v interface{}) interface{} {
		other, _ := prev.(ValCount)
		return other.Smaller(v.(ValCount))
	}

	result, err := e.mapReduce(ctx, index, slices, c, opt, mapFn, reduceFn)
	if err != nil {
		return ValCount{}, err
	}
	other, _ := result.(ValCount)

	if other.Count == 0 {
		return ValCount{}, nil
	}
	return other, nil
}

// executeMax executes a Max() call.
func (e *Executor) executeMax(ctx context.Context, index string, c *pql.Call, slices []uint64, opt *ExecOptions) (ValCount, error) {
	if field := c.Args["field"]; field == "" {
		return ValCount{}, errors.New("Max(): field required")
	}

	if len(c.Children) > 1 {
		return ValCount{}, errors.New("Max() only accepts a single bitmap input")
	}

	// Execute calls in bulk on each remote node and merge.
	mapFn := func(slice uint64) (interface{}, error) {
		return e.executeMaxSlice(ctx, index, c, slice)
	}

	// Merge returned results at coordinating node.
	reduceFn := func(prev, v interface{}) interface{} {
		other, _ := prev.(ValCount)
		return other.Larger(v.(ValCount))
	}

	result, err := e.mapReduce(ctx, index, slices, c, opt, mapFn, reduceFn)
	if err != nil {
		return ValCount{}, err
	}
	other, _ := result.(ValCount)

	if other.Count == 0 {
		return ValCount{}, nil
	}
	return other, nil
}

// executeBitmapCall executes a call that returns a bitmap.
func (e *Executor) executeBitmapCall(ctx context.Context, index string, c *pql.Call, slices []uint64, opt *ExecOptions) (*Row, error) {
	// Execute calls in bulk on each remote node and merge.
	mapFn := func(slice uint64) (interface{}, error) {
		return e.executeBitmapCallSlice(ctx, index, c, slice)
	}

	// Merge returned results at coordinating node.
	reduceFn := func(prev, v interface{}) interface{} {
		other, _ := prev.(*Row)
		if other == nil {
			other = NewRow()
		}
		other.Merge(v.(*Row))
		return other
	}

	other, err := e.mapReduce(ctx, index, slices, c, opt, mapFn, reduceFn)
	if err != nil {
		return nil, err
	}

	// Attach attributes for Row() calls.
	// If the column label is used then return column attributes.
	// If the row label is used then return bitmap attributes.
	row, _ := other.(*Row)
	if c.Name == "Row" {
		if opt.ExcludeRowAttrs {
			row.Attrs = map[string]interface{}{}
		} else {
			idx := e.Holder.Index(index)
			if idx != nil {
				if columnID, ok, err := c.UintArg("_" + columnLabel); ok && err == nil {
					attrs, err := idx.ColumnAttrStore().Attrs(columnID)
					if err != nil {
						return nil, errors.Wrap(err, "getting column attrs")
					}
					row.Attrs = attrs
				} else if err != nil {
					return nil, err
				} else {
					// field, _ := c.Args["field"].(string)
					fieldName, _ := c.FieldArg()
					if fr := idx.Field(fieldName); fr != nil {
						rowID, _, err := c.UintArg(fieldName)
						if err != nil {
							return nil, errors.Wrap(err, "getting row")
						}
						attrs, err := fr.RowAttrStore().Attrs(rowID)
						if err != nil {
							return nil, errors.Wrap(err, "getting row attrs")
						}
						row.Attrs = attrs
					}
				}
			}
		}
	}

	if opt.ExcludeColumns {
		row.segments = []RowSegment{}
	}

	return row, nil
}

// executeBitmapCallSlice executes a bitmap call for a single slice.
func (e *Executor) executeBitmapCallSlice(ctx context.Context, index string, c *pql.Call, slice uint64) (*Row, error) {
	switch c.Name {
	case "Row":
		return e.executeBitmapSlice(ctx, index, c, slice)
	case "Difference":
		return e.executeDifferenceSlice(ctx, index, c, slice)
	case "Intersect":
		return e.executeIntersectSlice(ctx, index, c, slice)
	case "Range":
		return e.executeRangeSlice(ctx, index, c, slice)
	case "Union":
		return e.executeUnionSlice(ctx, index, c, slice)
	case "Xor":
		return e.executeXorSlice(ctx, index, c, slice)
	default:
		return nil, fmt.Errorf("unknown call: %s", c.Name)
	}
}

// executeSumCountSlice calculates the sum and count for bsiGroups on a slice.
func (e *Executor) executeSumCountSlice(ctx context.Context, index string, c *pql.Call, slice uint64) (ValCount, error) {
	var filter *Row
	if len(c.Children) == 1 {
		row, err := e.executeBitmapCallSlice(ctx, index, c.Children[0], slice)
		if err != nil {
			return ValCount{}, errors.Wrap(err, "executing bitmap call")
		}
		filter = row
	}

	fieldName, _ := c.Args["field"].(string)

	field := e.Holder.Field(index, fieldName)
	if field == nil {
		return ValCount{}, nil
	}

	bsig := field.bsiGroup(fieldName)
	if bsig == nil {
		return ValCount{}, nil
	}

	fragment := e.Holder.Fragment(index, fieldName, viewBSIGroupPrefix+fieldName, slice)
	if fragment == nil {
		return ValCount{}, nil
	}

	vsum, vcount, err := fragment.sum(filter, bsig.BitDepth())
	if err != nil {
		return ValCount{}, errors.Wrap(err, "computing sum")
	}
	return ValCount{
		Val:   int64(vsum) + (int64(vcount) * bsig.Min),
		Count: int64(vcount),
	}, nil
}

// executeMinSlice calculates the min for bsiGroups on a slice.
func (e *Executor) executeMinSlice(ctx context.Context, index string, c *pql.Call, slice uint64) (ValCount, error) {
	var filter *Row
	if len(c.Children) == 1 {
		row, err := e.executeBitmapCallSlice(ctx, index, c.Children[0], slice)
		if err != nil {
			return ValCount{}, err
		}
		filter = row
	}

	fieldName, _ := c.Args["field"].(string)

	field := e.Holder.Field(index, fieldName)
	if field == nil {
		return ValCount{}, nil
	}

	bsig := field.bsiGroup(fieldName)
	if bsig == nil {
		return ValCount{}, nil
	}

	fragment := e.Holder.Fragment(index, fieldName, viewBSIGroupPrefix+fieldName, slice)
	if fragment == nil {
		return ValCount{}, nil
	}

	fmin, fcount, err := fragment.min(filter, bsig.BitDepth())
	if err != nil {
		return ValCount{}, err
	}
	return ValCount{
		Val:   int64(fmin) + bsig.Min,
		Count: int64(fcount),
	}, nil
}

// executeMaxSlice calculates the max for bsiGroups on a slice.
func (e *Executor) executeMaxSlice(ctx context.Context, index string, c *pql.Call, slice uint64) (ValCount, error) {
	var filter *Row
	if len(c.Children) == 1 {
		row, err := e.executeBitmapCallSlice(ctx, index, c.Children[0], slice)
		if err != nil {
			return ValCount{}, err
		}
		filter = row
	}

	fieldName, _ := c.Args["field"].(string)

	field := e.Holder.Field(index, fieldName)
	if field == nil {
		return ValCount{}, nil
	}

	bsig := field.bsiGroup(fieldName)
	if bsig == nil {
		return ValCount{}, nil
	}

	fragment := e.Holder.Fragment(index, fieldName, viewBSIGroupPrefix+fieldName, slice)
	if fragment == nil {
		return ValCount{}, nil
	}

	fmax, fcount, err := fragment.max(filter, bsig.BitDepth())
	if err != nil {
		return ValCount{}, err
	}
	return ValCount{
		Val:   int64(fmax) + bsig.Min,
		Count: int64(fcount),
	}, nil
}

// executeTopN executes a TopN() call.
// This first performs the TopN() to determine the top results and then
// requeries to retrieve the full counts for each of the top results.
func (e *Executor) executeTopN(ctx context.Context, index string, c *pql.Call, slices []uint64, opt *ExecOptions) ([]Pair, error) {
	idsArg, _, err := c.UintSliceArg("ids")
	if err != nil {
		return nil, fmt.Errorf("executeTopN: %v", err)
	}
	n, _, err := c.UintArg("n")
	if err != nil {
		return nil, fmt.Errorf("executeTopN: %v", err)
	}

	// Execute original query.
	pairs, err := e.executeTopNSlices(ctx, index, c, slices, opt)
	if err != nil {
		return nil, errors.Wrap(err, "finding top results")
	}

	// If this call is against specific ids, or we didn't get results,
	// or we are part of a larger distributed query then don't refetch.
	if len(pairs) == 0 || len(idsArg) > 0 || opt.Remote {
		return pairs, nil
	}
	// Only the original caller should refetch the full counts.
	other := c.Clone()

	ids := Pairs(pairs).Keys()
	sort.Sort(uint64Slice(ids))
	other.Args["ids"] = ids

	trimmedList, err := e.executeTopNSlices(ctx, index, other, slices, opt)
	if err != nil {
		return nil, errors.Wrap(err, "retrieving full counts")
	}

	if n != 0 && int(n) < len(trimmedList) {
		trimmedList = trimmedList[0:n]
	}
	return trimmedList, nil
}

func (e *Executor) executeTopNSlices(ctx context.Context, index string, c *pql.Call, slices []uint64, opt *ExecOptions) ([]Pair, error) {
	// Execute calls in bulk on each remote node and merge.
	mapFn := func(slice uint64) (interface{}, error) {
		return e.executeTopNSlice(ctx, index, c, slice)
	}

	// Merge returned results at coordinating node.
	reduceFn := func(prev, v interface{}) interface{} {
		other, _ := prev.([]Pair)
		return Pairs(other).Add(v.([]Pair))
	}

	other, err := e.mapReduce(ctx, index, slices, c, opt, mapFn, reduceFn)
	if err != nil {
		return nil, err
	}
	results, _ := other.([]Pair)

	// Sort final merged results.
	sort.Sort(Pairs(results))

	return results, nil
}

// executeTopNSlice executes a TopN call for a single slice.
func (e *Executor) executeTopNSlice(ctx context.Context, index string, c *pql.Call, slice uint64) ([]Pair, error) {
	field, _ := c.Args["_field"].(string)
	n, _, err := c.UintArg("n")
	if err != nil {
		return nil, fmt.Errorf("executeTopNSlice: %v", err)
	}
	attrName, _ := c.Args["attrName"].(string)
	rowIDs, _, err := c.UintSliceArg("ids")
	if err != nil {
		return nil, fmt.Errorf("executeTopNSlice: %v", err)
	}
	minThreshold, _, err := c.UintArg("threshold")
	if err != nil {
		return nil, fmt.Errorf("executeTopNSlice: %v", err)
	}
	attrValues, _ := c.Args["attrValues"].([]interface{})
	tanimotoThreshold, _, err := c.UintArg("tanimotoThreshold")
	if err != nil {
		return nil, fmt.Errorf("executeTopNSlice: %v", err)
	}

	// Retrieve bitmap used to intersect.
	var src *Row
	if len(c.Children) == 1 {
		row, err := e.executeBitmapCallSlice(ctx, index, c.Children[0], slice)
		if err != nil {
			return nil, err
		}
		src = row
	} else if len(c.Children) > 1 {
		return nil, errors.New("TopN() can only have one input bitmap")
	}

	// Set default field.
	if field == "" {
		field = defaultField
	}

	f := e.Holder.Fragment(index, field, ViewStandard, slice)
	if f == nil {
		return nil, nil
	}

	if minThreshold <= 0 {
		minThreshold = defaultMinThreshold
	}

	if tanimotoThreshold > 100 {
		return nil, errors.New("Tanimoto Threshold is from 1 to 100 only")
	}
	return f.top(TopOptions{
		N:                 int(n),
		Src:               src,
		RowIDs:            rowIDs,
		FilterName:        attrName,
		FilterValues:      attrValues,
		MinThreshold:      minThreshold,
		TanimotoThreshold: tanimotoThreshold,
	})
}

// executeDifferenceSlice executes a difference() call for a local slice.
func (e *Executor) executeDifferenceSlice(ctx context.Context, index string, c *pql.Call, slice uint64) (*Row, error) {
	var other *Row
	if len(c.Children) == 0 {
		return nil, fmt.Errorf("empty Difference query is currently not supported")
	}
	for i, input := range c.Children {
		row, err := e.executeBitmapCallSlice(ctx, index, input, slice)
		if err != nil {
			return nil, err
		}

		if i == 0 {
			other = row
		} else {
			other = other.Difference(row)
		}
	}
	other.InvalidateCount()
	return other, nil
}

func (e *Executor) executeBitmapSlice(ctx context.Context, index string, c *pql.Call, slice uint64) (*Row, error) {
	// Fetch column label from index.
	idx := e.Holder.Index(index)
	if idx == nil {
		return nil, ErrIndexNotFound
	}

	// Fetch field & row label based on argument.
	fieldName, err := c.FieldArg()
	if err != nil {
		return nil, errors.New("Row() argument required: field")
	}
	f := e.Holder.Field(index, fieldName)
	if f == nil {
		return nil, ErrFieldNotFound
	}

	rowID, rowOK, rowErr := c.UintArg(fieldName)
	if rowErr != nil {
		return nil, fmt.Errorf("Row() error with arg for row: %v", rowErr)
	}
	if !rowOK {
		return nil, fmt.Errorf("Row() must specify %v", rowLabel)
	}

	frag := e.Holder.Fragment(index, fieldName, ViewStandard, slice)
	if frag == nil {
		return NewRow(), nil
	}
	return frag.row(rowID), nil
}

// executeIntersectSlice executes a intersect() call for a local slice.
func (e *Executor) executeIntersectSlice(ctx context.Context, index string, c *pql.Call, slice uint64) (*Row, error) {
	var other *Row
	if len(c.Children) == 0 {
		return nil, fmt.Errorf("empty Intersect query is currently not supported")
	}
	for i, input := range c.Children {
		row, err := e.executeBitmapCallSlice(ctx, index, input, slice)
		if err != nil {
			return nil, err
		}

		if i == 0 {
			other = row
		} else {
			other = other.Intersect(row)
		}
	}
	other.InvalidateCount()
	return other, nil
}

// executeRangeSlice executes a range() call for a local slice.
func (e *Executor) executeRangeSlice(ctx context.Context, index string, c *pql.Call, slice uint64) (*Row, error) {
	// Handle bsiGroup ranges differently.
	if c.HasConditionArg() {
		return e.executeBSIGroupRangeSlice(ctx, index, c, slice)
	}

	// Parse field.
	fieldName, err := c.FieldArg()
	if err != nil {
		return nil, errors.New("Range() argument required: field")
	}

	// Retrieve column label.
	idx := e.Holder.Index(index)
	if idx == nil {
		return nil, ErrIndexNotFound
	}

	// Retrieve base field.
	f := idx.Field(fieldName)
	if f == nil {
		return nil, ErrFieldNotFound
	}

	// Read row & column id.
	rowID, rowOK, err := c.UintArg(fieldName)
	if err != nil {
		return nil, fmt.Errorf("executeRangeSlice - reading row: %v", err)
	}
	if !rowOK {
		return nil, fmt.Errorf("Range() must specify %q", rowLabel)
	}

	// Parse start time.
	startTimeStr, ok := c.Args["_start"].(string)
	if !ok {
		return nil, errors.New("Range() start time required")
	}
	startTime, err := time.Parse(TimeFormat, startTimeStr)
	if err != nil {
		return nil, errors.New("cannot parse Range() start time")
	}

	// Parse end time.
	endTimeStr, ok := c.Args["_end"].(string)
	if !ok {
		return nil, errors.New("Range() end time required")
	}
	endTime, err := time.Parse(TimeFormat, endTimeStr)
	if err != nil {
		return nil, errors.New("cannot parse Range() end time")
	}

	// If no quantum exists then return an empty bitmap.
	q := f.TimeQuantum()
	if q == "" {
		return &Row{}, nil
	}

	// Union bitmaps across all time-based views.
	row := &Row{}
	for _, view := range viewsByTimeRange(ViewStandard, startTime, endTime, q) {
		f := e.Holder.Fragment(index, fieldName, view, slice)
		if f == nil {
			continue
		}
		row = row.Union(f.row(rowID))
	}
	f.Stats.Count("range", 1, 1.0)
	return row, nil
}

// executeBSIGroupRangeSlice executes a range(bsiGroup) call for a local slice.
func (e *Executor) executeBSIGroupRangeSlice(ctx context.Context, index string, c *pql.Call, slice uint64) (*Row, error) {
	// Only one conditional should be present.
	if len(c.Args) == 0 {
		return nil, errors.New("Range(): condition required")
	} else if len(c.Args) > 1 {
		return nil, errors.New("Range(): too many arguments")
	}

	// Extract conditional.
	var fieldName string
	var cond *pql.Condition
	for k, v := range c.Args {
		vv, ok := v.(*pql.Condition)
		if !ok {
			return nil, fmt.Errorf("Range(): %q: expected condition argument, got %v", k, v)
		}
		fieldName, cond = k, vv
	}

	f := e.Holder.Field(index, fieldName)
	if f == nil {
		return nil, ErrFieldNotFound
	}

	// EQ null           (not implemented: flip frag.NotNull with max ColumnID)
	// NEQ null          frag.NotNull()
	// BETWEEN a,b(in)   BETWEEN/frag.RangeBetween()
	// BETWEEN a,b(out)  BETWEEN/frag.NotNull()
	// EQ <int>          frag.RangeOp
	// NEQ <int>         frag.RangeOp

	// Handle `!= null`.
	if cond.Op == pql.NEQ && cond.Value == nil {
		// Find bsiGroup.
		bsig := f.bsiGroup(fieldName)
		if bsig == nil {
			return nil, ErrBSIGroupNotFound
		}

		// Retrieve fragment.
		frag := e.Holder.Fragment(index, fieldName, viewBSIGroupPrefix+fieldName, slice)
		if frag == nil {
			return NewRow(), nil
		}

		return frag.notNull(bsig.BitDepth())

	} else if cond.Op == pql.BETWEEN {

		predicates, err := cond.IntSliceValue()
		if err != nil {
			return nil, errors.Wrap(err, "getting condition value")
		}

		// Only support two integers for the between operation.
		if len(predicates) != 2 {
			return nil, errors.New("Range(): BETWEEN condition requires exactly two integer values")
		}

		// The reason we don't just call:
		//     return f.RangeBetween(fieldName, predicates[0], predicates[1])
		// here is because we need the call to be slice-specific.

		// Find bsiGroup.
		bsig := f.bsiGroup(fieldName)
		if bsig == nil {
			return nil, ErrBSIGroupNotFound
		}

		baseValueMin, baseValueMax, outOfRange := bsig.baseValueBetween(predicates[0], predicates[1])
		if outOfRange {
			return NewRow(), nil
		}

		// Retrieve fragment.
		frag := e.Holder.Fragment(index, fieldName, viewBSIGroupPrefix+fieldName, slice)
		if frag == nil {
			return NewRow(), nil
		}

		// If the query is asking for the entire valid range, just return
		// the not-null bitmap for the bsiGroup.
		if predicates[0] <= bsig.Min && predicates[1] >= bsig.Max {
			return frag.notNull(bsig.BitDepth())
		}

		return frag.rangeBetween(bsig.BitDepth(), baseValueMin, baseValueMax)

	} else {

		// Only support integers for now.
		value, ok := cond.Value.(int64)
		if !ok {
			return nil, errors.New("Range(): conditions only support integer values")
		}

		// Find bsiGroup.
		bsig := f.bsiGroup(fieldName)
		if bsig == nil {
			return nil, ErrBSIGroupNotFound
		}

		baseValue, outOfRange := bsig.baseValue(cond.Op, value)
		if outOfRange && cond.Op != pql.NEQ {
			return NewRow(), nil
		}

		// Retrieve fragment.
		frag := e.Holder.Fragment(index, fieldName, viewBSIGroupPrefix+fieldName, slice)
		if frag == nil {
			return NewRow(), nil
		}

		// LT[E] and GT[E] should return all not-null if selected range fully encompasses valid bsiGroup range.
		if (cond.Op == pql.LT && value > bsig.Max) || (cond.Op == pql.LTE && value >= bsig.Max) ||
			(cond.Op == pql.GT && value < bsig.Min) || (cond.Op == pql.GTE && value <= bsig.Min) {
			return frag.notNull(bsig.BitDepth())
		}

		// outOfRange for NEQ should return all not-null.
		if outOfRange && cond.Op == pql.NEQ {
			return frag.notNull(bsig.BitDepth())
		}

		f.Stats.Count("range:bsigroup", 1, 1.0)
		return frag.rangeOp(cond.Op, bsig.BitDepth(), baseValue)
	}
}

// executeUnionSlice executes a union() call for a local slice.
func (e *Executor) executeUnionSlice(ctx context.Context, index string, c *pql.Call, slice uint64) (*Row, error) {
	other := NewRow()
	for i, input := range c.Children {
		row, err := e.executeBitmapCallSlice(ctx, index, input, slice)
		if err != nil {
			return nil, err
		}

		if i == 0 {
			other = row
		} else {
			other = other.Union(row)
		}
	}
	other.InvalidateCount()
	return other, nil
}

// executeXorSlice executes a xor() call for a local slice.
func (e *Executor) executeXorSlice(ctx context.Context, index string, c *pql.Call, slice uint64) (*Row, error) {
	other := NewRow()
	for i, input := range c.Children {
		row, err := e.executeBitmapCallSlice(ctx, index, input, slice)
		if err != nil {
			return nil, err
		}

		if i == 0 {
			other = row
		} else {
			other = other.Xor(row)
		}
	}
	other.InvalidateCount()
	return other, nil
}

// executeCount executes a count() call.
func (e *Executor) executeCount(ctx context.Context, index string, c *pql.Call, slices []uint64, opt *ExecOptions) (uint64, error) {
	if len(c.Children) == 0 {
		return 0, errors.New("Count() requires an input bitmap")
	} else if len(c.Children) > 1 {
		return 0, errors.New("Count() only accepts a single bitmap input")
	}

	// Execute calls in bulk on each remote node and merge.
	mapFn := func(slice uint64) (interface{}, error) {
		row, err := e.executeBitmapCallSlice(ctx, index, c.Children[0], slice)
		if err != nil {
			return 0, err
		}
		return row.Count(), nil
	}

	// Merge returned results at coordinating node.
	reduceFn := func(prev, v interface{}) interface{} {
		other, _ := prev.(uint64)
		return other + v.(uint64)
	}

	result, err := e.mapReduce(ctx, index, slices, c, opt, mapFn, reduceFn)
	if err != nil {
		return 0, err
	}
	n, _ := result.(uint64)

	return n, nil
}

// executeClearBit executes a Clear() call.
func (e *Executor) executeClearBit(ctx context.Context, index string, c *pql.Call, opt *ExecOptions) (bool, error) {
	fieldName, err := c.FieldArg()
	if err != nil {
		return false, errors.New("Clear() argument required: field")
	}

	// Retrieve field.
	idx := e.Holder.Index(index)
	if idx == nil {
		return false, ErrIndexNotFound
	}
	f := idx.Field(fieldName)
	if f == nil {
		return false, ErrFieldNotFound
	}

	// Read fields using labels.
	rowID, ok, err := c.UintArg(fieldName)
	if err != nil {
		return false, fmt.Errorf("reading Clear() row: %v", err)
	} else if !ok {
		return false, fmt.Errorf("Clear() row argument '%v' required", rowLabel)
	}

	colID, ok, err := c.UintArg("_" + columnLabel)
	if err != nil {
		return false, fmt.Errorf("reading Clear() column: %v", err)
	} else if !ok {
		return false, fmt.Errorf("Clear() col argument '%v' required", columnLabel)
	}

	return e.executeClearBitField(ctx, index, c, f, colID, rowID, opt)
}

// executeClearBitField executes a Clear() call for a single view.
func (e *Executor) executeClearBitField(ctx context.Context, index string, c *pql.Call, f *Field, colID, rowID uint64, opt *ExecOptions) (bool, error) {
	slice := colID / SliceWidth
	ret := false
	for _, node := range e.Cluster.sliceNodes(index, slice) {
		// Update locally if host matches.
		if node.ID == e.Node.ID {
			val, err := f.ClearBit(rowID, colID, nil)
			if err != nil {
				return false, err
			} else if val {
				ret = true
			}
			continue
		}
		// Do not forward call if this is already being forwarded.
		if opt.Remote {
			continue
		}

		// Forward call to remote node otherwise.
		if res, err := e.remoteExec(ctx, node, index, &pql.Query{Calls: []*pql.Call{c}}, nil, opt); err != nil {
			return false, err
		} else {
			ret = res[0].(bool)
		}
	}
	return ret, nil
}

// executeSetBit executes a Set() call.
func (e *Executor) executeSetBit(ctx context.Context, index string, c *pql.Call, opt *ExecOptions) (bool, error) {
	fieldName, err := c.FieldArg()
	if err != nil {
		return false, errors.New("Set() argument required: field")
	}

	// Retrieve field.
	idx := e.Holder.Index(index)
	if idx == nil {
		return false, ErrIndexNotFound
	}
	f := idx.Field(fieldName)
	if f == nil {
		return false, ErrFieldNotFound
	}

	// Read fields using labels.
	rowID, ok, err := c.UintArg(fieldName)
	if err != nil {
		return false, fmt.Errorf("reading Set() row: %v", err)
	} else if !ok {
		return false, fmt.Errorf("Set() row argument '%v' required", rowLabel)
	}

	colID, ok, err := c.UintArg("_" + columnLabel)
	if err != nil {
		return false, fmt.Errorf("reading Set() column: %v", err)
	} else if !ok {
		return false, fmt.Errorf("Set() column argument '%v' required", columnLabel)
	}

	var timestamp *time.Time
	sTimestamp, ok := c.Args["_timestamp"].(string)
	if ok {
		t, err := time.Parse(TimeFormat, sTimestamp)
		if err != nil {
			return false, fmt.Errorf("invalid date: %s", sTimestamp)
		}
		timestamp = &t
	}

	return e.executeSetBitField(ctx, index, c, f, colID, rowID, timestamp, opt)
}

// executeSetBitField executes a Set() call for a specific view.
func (e *Executor) executeSetBitField(ctx context.Context, index string, c *pql.Call, f *Field, colID, rowID uint64, timestamp *time.Time, opt *ExecOptions) (bool, error) {
	slice := colID / SliceWidth
	ret := false

	for _, node := range e.Cluster.sliceNodes(index, slice) {
		// Update locally if host matches.
		if node.ID == e.Node.ID {
			val, err := f.SetBit(rowID, colID, timestamp)
			if err != nil {
				return false, err
			} else if val {
				ret = true
			}
			continue
		}

		// Do not forward call if this is already being forwarded.
		if opt.Remote {
			continue
		}

		// Forward call to remote node otherwise.
		if res, err := e.remoteExec(ctx, node, index, &pql.Query{Calls: []*pql.Call{c}}, nil, opt); err != nil {
			return false, err
		} else {
			ret = res[0].(bool)
		}
	}
	return ret, nil
}

// executeSetValue executes a SetValue() call.
func (e *Executor) executeSetValue(ctx context.Context, index string, c *pql.Call, opt *ExecOptions) error {
	// Parse labels.
	columnID, ok, err := c.UintArg(columnLabel)
	if err != nil {
		return fmt.Errorf("reading SetValue() column: %v", err)
	} else if !ok {
		return fmt.Errorf("SetValue() column field '%v' required", columnLabel)
	}

	// Copy args and remove reserved fields.
	args := pql.CopyArgs(c.Args)
	// While field could technically work as a ColumnAttr argument, we are treating it as a reserved word primarily to avoid confusion.
	// Also, if we ever need to make ColumnAttrs field-specific, then having this reserved word prevents backward incompatibility.
	delete(args, columnLabel)

	// Set values.
	for name, value := range args {
		// Retrieve field.
		field := e.Holder.Field(index, name)
		if field == nil {
			return ErrFieldNotFound
		}

		switch value := value.(type) {
		case int64:
			if _, err := field.SetValue(columnID, value); err != nil {
				return err
			}
		default:
			return ErrInvalidBSIGroupValueType
		}
		field.Stats.Count("SetValue", 1, 1.0)
	}

	// Do not forward call if this is already being forwarded.
	if opt.Remote {
		return nil
	}

	// Execute on remote nodes in parallel.
	nodes := Nodes(e.Cluster.Nodes).FilterID(e.Node.ID)
	resp := make(chan error, len(nodes))
	for _, node := range nodes {
		go func(node *Node) {
			_, err := e.remoteExec(ctx, node, index, &pql.Query{Calls: []*pql.Call{c}}, nil, opt)
			resp <- err
		}(node)
	}

	// Return first error.
	for range nodes {
		if err := <-resp; err != nil {
			return err
		}
	}

	return nil
}

// executeSetRowAttrs executes a SetRowAttrs() call.
func (e *Executor) executeSetRowAttrs(ctx context.Context, index string, c *pql.Call, opt *ExecOptions) error {
	fieldName, ok := c.Args["_field"].(string)
	if !ok {
		return errors.New("SetRowAttrs() field required")
	}

	// Retrieve field.
	field := e.Holder.Field(index, fieldName)
	if field == nil {
		return ErrFieldNotFound
	}

	// Parse labels.
	rowID, ok, err := c.UintArg("_" + rowLabel)
	if err != nil {
		return fmt.Errorf("reading SetRowAttrs() row: %v", err)
	} else if !ok {
		return fmt.Errorf("SetRowAttrs() row field '%v' required", rowLabel)
	}

	// Copy args and remove reserved fields.
	attrs := pql.CopyArgs(c.Args)
	delete(attrs, "_field")
	delete(attrs, "_"+rowLabel)

	// Set attributes.
	if err := field.RowAttrStore().SetAttrs(rowID, attrs); err != nil {
		return err
	}
	field.Stats.Count("SetRowAttrs", 1, 1.0)

	// Do not forward call if this is already being forwarded.
	if opt.Remote {
		return nil
	}

	// Execute on remote nodes in parallel.
	nodes := Nodes(e.Cluster.Nodes).FilterID(e.Node.ID)
	resp := make(chan error, len(nodes))
	for _, node := range nodes {
		go func(node *Node) {
			_, err := e.remoteExec(ctx, node, index, &pql.Query{Calls: []*pql.Call{c}}, nil, opt)
			resp <- err
		}(node)
	}

	// Return first error.
	for range nodes {
		if err := <-resp; err != nil {
			return err
		}
	}

	return nil
}

// executeBulkSetRowAttrs executes a set of SetRowAttrs() calls.
func (e *Executor) executeBulkSetRowAttrs(ctx context.Context, index string, calls []*pql.Call, opt *ExecOptions) ([]interface{}, error) {
	// Collect attributes by field/id.
	m := make(map[string]map[uint64]map[string]interface{})
	for _, c := range calls {
		field, ok := c.Args["_field"].(string)
		if !ok {
			return nil, errors.New("SetRowAttrs() field required")
		}

		// Retrieve field.
		f := e.Holder.Field(index, field)
		if f == nil {
			return nil, ErrFieldNotFound
		}

		rowID, ok, err := c.UintArg("_" + rowLabel)
		if err != nil {
			return nil, fmt.Errorf("reading SetRowAttrs() row: %v", rowLabel)
		} else if !ok {
			return nil, fmt.Errorf("SetRowAttrs row field '%v' required", rowLabel)
		}

		// Copy args and remove reserved fields.
		attrs := pql.CopyArgs(c.Args)
		delete(attrs, "_field")
		delete(attrs, "_"+rowLabel)

		// Create field group, if not exists.
		fieldMap := m[field]
		if fieldMap == nil {
			fieldMap = make(map[uint64]map[string]interface{})
			m[field] = fieldMap
		}

		// Set or merge attributes.
		attr := fieldMap[rowID]
		if attr == nil {
			fieldMap[rowID] = cloneAttrs(attrs)
		} else {
			for k, v := range attrs {
				attr[k] = v
			}
		}
	}

	// Bulk insert attributes by field.
	for name, fieldMap := range m {
		// Retrieve field.
		field := e.Holder.Field(index, name)
		if field == nil {
			return nil, ErrFieldNotFound
		}

		// Set attributes.
		if err := field.RowAttrStore().SetBulkAttrs(fieldMap); err != nil {
			return nil, err
		}
		field.Stats.Count("SetRowAttrs", 1, 1.0)
	}

	// Do not forward call if this is already being forwarded.
	if opt.Remote {
		return make([]interface{}, len(calls)), nil
	}

	// Execute on remote nodes in parallel.
	nodes := Nodes(e.Cluster.Nodes).FilterID(e.Node.ID)
	resp := make(chan error, len(nodes))
	for _, node := range nodes {
		go func(node *Node) {
			_, err := e.remoteExec(ctx, node, index, &pql.Query{Calls: calls}, nil, opt)
			resp <- err
		}(node)
	}

	// Return first error.
	for range nodes {
		if err := <-resp; err != nil {
			return nil, err
		}
	}

	// Return a set of nil responses to match the non-optimized return.
	return make([]interface{}, len(calls)), nil
}

// executeSetColumnAttrs executes a SetColumnAttrs() call.
func (e *Executor) executeSetColumnAttrs(ctx context.Context, index string, c *pql.Call, opt *ExecOptions) error {
	// Retrieve index.
	idx := e.Holder.Index(index)
	if idx == nil {
		return ErrIndexNotFound
	}

	col, okCol, errCol := c.UintArg("_" + columnLabel)
	if errCol != nil || !okCol {
		return fmt.Errorf("reading SetColumnAttrs() col errs: %v found %v", errCol, okCol)
	}

	// Copy args and remove reserved fields.
	attrs := pql.CopyArgs(c.Args)
	delete(attrs, "_"+columnLabel)
	delete(attrs, "field")

	// Set attributes.
	if err := idx.ColumnAttrStore().SetAttrs(col, attrs); err != nil {
		return err
	}
	idx.Stats.Count("SetProfileAttrs", 1, 1.0)
	// Do not forward call if this is already being forwarded.
	if opt.Remote {
		return nil
	}

	// Execute on remote nodes in parallel.
	nodes := Nodes(e.Cluster.Nodes).FilterID(e.Node.ID)
	resp := make(chan error, len(nodes))
	for _, node := range nodes {
		go func(node *Node) {
			_, err := e.remoteExec(ctx, node, index, &pql.Query{Calls: []*pql.Call{c}}, nil, opt)
			resp <- err
		}(node)
	}

	// Return first error.
	for range nodes {
		if err := <-resp; err != nil {
			return err
		}
	}

	return nil
}

// exec executes a PQL query remotely for a set of slices on a node.
func (e *Executor) remoteExec(ctx context.Context, node *Node, index string, q *pql.Query, slices []uint64, opt *ExecOptions) (results []interface{}, err error) {
	// Encode request object.
	pbreq := &internal.QueryRequest{
		Query:  q.String(),
		Slices: slices,
		Remote: true,
	}

	pb, err := e.client.QueryNode(ctx, &node.URI, index, pbreq)
	if err != nil {
		return nil, err
	}

	// Return an error, if specified on response.
	if err := decodeError(pb.Err); err != nil {
		return nil, err
	}

	// Return appropriate data for the query.
	results = make([]interface{}, len(q.Calls))
	for i, call := range q.Calls {
		var v interface{}
		var err error

		switch call.Name {
		case "Average", "Sum":
			v, err = decodeValCount(pb.Results[i].GetValCount()), nil
		case "TopN":
			v, err = decodePairs(pb.Results[i].GetPairs()), nil
		case "Count":
			v, err = pb.Results[i].N, nil
		case "Set":
			v, err = pb.Results[i].Changed, nil
		case "Clear":
			v, err = pb.Results[i].Changed, nil
		case "SetRowAttrs":
		case "SetColumnAttrs":
		default:
			v, err = DecodeRow(pb.Results[i].GetRow()), nil
		}
		if err != nil {
			return nil, err
		}

		results[i] = v
	}
	return results, nil
}

// slicesByNode returns a mapping of nodes to slices.
// Returns errSliceUnavailable if a slice cannot be allocated to a node.
func (e *Executor) slicesByNode(nodes []*Node, index string, slices []uint64) (map[*Node][]uint64, error) {
	m := make(map[*Node][]uint64)

loop:
	for _, slice := range slices {
		for _, node := range e.Cluster.sliceNodes(index, slice) {
			if Nodes(nodes).Contains(node) {
				m[node] = append(m[node], slice)
				continue loop
			}
		}
		return nil, errSliceUnavailable
	}
	return m, nil
}

// mapReduce maps and reduces data across the cluster.
//
// If a mapping of slices to a node fails then the slices are resplit across
// secondary nodes and retried. This continues to occur until all nodes are exhausted.
func (e *Executor) mapReduce(ctx context.Context, index string, slices []uint64, c *pql.Call, opt *ExecOptions, mapFn mapFunc, reduceFn reduceFunc) (interface{}, error) {
	ch := make(chan mapResponse)

	// Wrap context with a cancel to kill goroutines on exit.
	ctx, cancel := context.WithCancel(ctx)
	defer cancel()

	// If this is the coordinating node then start with all nodes in the cluster.
	//
	// However, if this request is being sent from the coordinator then all
	// processing should be done locally so we start with just the local node.
	var nodes []*Node
	if !opt.Remote {
		nodes = Nodes(e.Cluster.Nodes).Clone()
	} else {
		nodes = []*Node{e.Cluster.unprotectedNodeByID(e.Node.ID)}
	}

	// Start mapping across all primary owners.
	if err := e.mapper(ctx, ch, nodes, index, slices, c, opt, mapFn, reduceFn); err != nil {
		return nil, errors.Wrap(err, "starting mapper")
	}

	// Iterate over all map responses and reduce.
	var result interface{}
	var maxSlice int
	for {
		select {
		case <-ctx.Done():
			return nil, ctx.Err()
		case resp := <-ch:
			// On error retry against remaining nodes. If an error returns then
			// the context will cancel and cause all open goroutines to return.

			if resp.err != nil {
				// Filter out unavailable nodes.
				nodes = Nodes(nodes).Filter(resp.node)

				// Begin mapper against secondary nodes.
				if err := e.mapper(ctx, ch, nodes, index, resp.slices, c, opt, mapFn, reduceFn); err == errSliceUnavailable {
					return nil, resp.err
				} else if err != nil {
					return nil, err
				}
				continue
			}

			// Reduce value.
			result = reduceFn(result, resp.result)

			// If all slices have been processed then return.
			maxSlice += len(resp.slices)
			if maxSlice >= len(slices) {
				return result, nil
			}
		}
	}
}

func (e *Executor) mapper(ctx context.Context, ch chan mapResponse, nodes []*Node, index string, slices []uint64, c *pql.Call, opt *ExecOptions, mapFn mapFunc, reduceFn reduceFunc) error {
	// Group slices together by nodes.
	m, err := e.slicesByNode(nodes, index, slices)
	if err != nil {
		return err
	}

	// Execute each node in a separate goroutine.
	for n, nodeSlices := range m {
		go func(n *Node, nodeSlices []uint64) {
			resp := mapResponse{node: n, slices: nodeSlices}

			// Send local slices to mapper, otherwise remote exec.
			if n.ID == e.Node.ID {
				resp.result, resp.err = e.mapperLocal(ctx, nodeSlices, mapFn, reduceFn)
			} else if !opt.Remote {
				results, err := e.remoteExec(ctx, n, index, &pql.Query{Calls: []*pql.Call{c}}, nodeSlices, opt)
				if len(results) > 0 {
					resp.result = results[0]
				}
				resp.err = err
			}

			// Return response to the channel.
			select {
			case <-ctx.Done():
			case ch <- resp:
			}
		}(n, nodeSlices)
	}

	return nil
}

// mapperLocal performs map & reduce entirely on the local node.
func (e *Executor) mapperLocal(ctx context.Context, slices []uint64, mapFn mapFunc, reduceFn reduceFunc) (interface{}, error) {
	ch := make(chan mapResponse, len(slices))

	for _, slice := range slices {
		go func(slice uint64) {
			result, err := mapFn(slice)

			// Return response to the channel.
			select {
			case <-ctx.Done():
			case ch <- mapResponse{result: result, err: err}:
			}
		}(slice)
	}

	// Reduce results
	var maxSlice int
	var result interface{}
	for {
		select {
		case <-ctx.Done():
			return nil, ctx.Err()
		case resp := <-ch:
			if resp.err != nil {
				return nil, resp.err
			}
			result = reduceFn(result, resp.result)
			maxSlice++
		}

		// Exit once all slices are processed.
		if maxSlice == len(slices) {
			return result, nil
		}
	}
}

func (e *Executor) translateCall(index string, idx *Index, c *pql.Call) error {
	var colKey, rowKey, fieldName string
	if c.Name == "Set" || c.Name == "Clear" || c.Name == "Row" {
		// Positional args in new PQL syntax require special handling here.
		colKey = "_" + columnLabel
		fieldName, _ = c.FieldArg()
		rowKey = fieldName
	} else {
		colKey = "col"
		fieldName = callArgString(c, "field")
		rowKey = "row"
	}
	// Translate column key.
	if idx.Keys() {
<<<<<<< HEAD
		if c.Args["col"] != nil && !isString(c.Args["col"]) {
			return errors.New("'col' value must be a string when index 'keys' option enabled")
		}
		if value := callArgString(c, "col"); value != "" {
=======
		if value := callArgString(c, colKey); value != "" {
>>>>>>> 5160ed58
			ids, err := e.TranslateStore.TranslateColumnsToUint64(index, []string{value})
			if err != nil {
				return err
			}
			c.Args[colKey] = ids[0]
		}
	} else {
		if isString(c.Args["col"]) {
			return errors.New("string 'col' value not allowed unless index 'keys' option enabled")
		}
	}

	// Translate row key, if field is specified & key exists.
	if fieldName != "" {
		field := idx.Field(fieldName)
		if field == nil {
			return ErrFieldNotFound
		}
		if field.Keys() {
<<<<<<< HEAD
			if c.Args["row"] != nil && !isString(c.Args["row"]) {
				return errors.New("'row' value must be a string when field 'keys' option enabled")
			}
			if value := callArgString(c, "row"); value != "" {
=======
			if value := callArgString(c, rowKey); value != "" {
>>>>>>> 5160ed58
				ids, err := e.TranslateStore.TranslateRowsToUint64(index, fieldName, []string{value})
				if err != nil {
					return err
				}
				c.Args[rowKey] = ids[0]
			}
		} else {
			if isString(c.Args["row"]) {
				return errors.New("string 'row' value not allowed unless field 'keys' option enabled")
			}
		}
	}

	// Translate child calls.
	for _, child := range c.Children {
		if err := e.translateCall(index, idx, child); err != nil {
			return err
		}
	}

	return nil
}

func (e *Executor) translateResult(index string, idx *Index, call *pql.Call, result interface{}) (interface{}, error) {
	switch result := result.(type) {
	case *Row:
		if idx.Keys() {
			other := &Row{Attrs: result.Attrs}
			for _, segment := range result.Segments() {
				for _, col := range segment.Columns() {
					key, err := e.TranslateStore.TranslateColumnToString(index, col)
					if err != nil {
						return nil, err
					}
					other.Keys = append(other.Keys, key)
				}
			}
			return other, nil
		}

	case []Pair:
		if fieldName := callArgString(call, "_field"); fieldName != "" {
			field := idx.Field(fieldName)
			if field == nil {
				return nil, ErrFieldNotFound
			}
			if field.Keys() {
				other := make([]Pair, len(result))
				for i := range result {
					key, err := e.TranslateStore.TranslateRowToString(index, fieldName, result[i].ID)
					if err != nil {
						return nil, err
					}
					other[i] = Pair{Key: key, Count: result[i].Count}
				}
				return other, nil
			}
		}
	}
	return result, nil
}

// errSliceUnavailable is a marker error if no nodes are available.
var errSliceUnavailable = errors.New("slice unavailable")

type mapFunc func(slice uint64) (interface{}, error)

type reduceFunc func(prev, v interface{}) interface{}

type mapResponse struct {
	node   *Node
	slices []uint64

	result interface{}
	err    error
}

// ExecOptions represents an execution context for a single Execute() call.
type ExecOptions struct {
	Remote          bool
	ExcludeRowAttrs bool
	ExcludeColumns  bool
}

// decodeError returns an error representation of s if s is non-blank.
// Returns nil if s is blank.
func decodeError(s string) error {
	if s == "" {
		return nil
	}
	return errors.New(s)
}

// hasOnlySetRowAttrs returns true if calls only contains SetRowAttrs() calls.
func hasOnlySetRowAttrs(calls []*pql.Call) bool {
	if len(calls) == 0 {
		return false
	}

	for _, call := range calls {
		if call.Name != "SetRowAttrs" {
			return false
		}
	}
	return true
}

func needsSlices(calls []*pql.Call) bool {
	if len(calls) == 0 {
		return false
	}
	for _, call := range calls {
		switch call.Name {
		case "Clear", "Set", "SetRowAttrs", "SetColumnAttrs":
			continue
		case "Count", "TopN":
			return true
		// default catches Bitmap calls
		default:
			return true
		}
	}
	return false
}

// ValCount represents a grouping of sum & count for Sum() and Average() calls.
type ValCount struct {
	Val   int64 `json:"value"`
	Count int64 `json:"count"`
}

func (vc *ValCount) Add(other ValCount) ValCount {
	return ValCount{
		Val:   vc.Val + other.Val,
		Count: vc.Count + other.Count,
	}
}

func EncodeValCount(vc ValCount) *internal.ValCount {
	return &internal.ValCount{
		Val:   vc.Val,
		Count: vc.Count,
	}
}

func decodeValCount(pb *internal.ValCount) ValCount {
	return ValCount{
		Val:   pb.Val,
		Count: pb.Count,
	}
}

// Smaller returns the smaller of the two ValCounts.
func (vc *ValCount) Smaller(other ValCount) ValCount {
	if vc.Count == 0 || (other.Val < vc.Val && other.Count > 0) {
		return other
	}
	return ValCount{
		Val:   vc.Val,
		Count: vc.Count,
	}
}

// Larger returns the larger of the two ValCounts.
func (vc *ValCount) Larger(other ValCount) ValCount {
	if vc.Count == 0 || (other.Val > vc.Val && other.Count > 0) {
		return other
	}
	return ValCount{
		Val:   vc.Val,
		Count: vc.Count,
	}
}

func callArgString(call *pql.Call, key string) string {
	value, ok := call.Args[key]
	if !ok {
		return ""
	}
	s, _ := value.(string)
	return s
}

func isString(v interface{}) bool {
	_, ok := v.(string)
	return ok
}<|MERGE_RESOLUTION|>--- conflicted
+++ resolved
@@ -1606,22 +1606,19 @@
 	}
 	// Translate column key.
 	if idx.Keys() {
-<<<<<<< HEAD
-		if c.Args["col"] != nil && !isString(c.Args["col"]) {
-			return errors.New("'col' value must be a string when index 'keys' option enabled")
-		}
-		if value := callArgString(c, "col"); value != "" {
-=======
+		if c.Args[colKey] != nil && !isString(c.Args[colKey]) {
+			return errors.New("column value must be a string when index 'keys' option enabled")
+		}
 		if value := callArgString(c, colKey); value != "" {
->>>>>>> 5160ed58
 			ids, err := e.TranslateStore.TranslateColumnsToUint64(index, []string{value})
 			if err != nil {
 				return err
 			}
+			fmt.Printf("translated %s to %d in field %s\n", value, ids[0], fieldName)
 			c.Args[colKey] = ids[0]
 		}
 	} else {
-		if isString(c.Args["col"]) {
+		if isString(c.Args[colKey]) {
 			return errors.New("string 'col' value not allowed unless index 'keys' option enabled")
 		}
 	}
@@ -1633,14 +1630,10 @@
 			return ErrFieldNotFound
 		}
 		if field.Keys() {
-<<<<<<< HEAD
-			if c.Args["row"] != nil && !isString(c.Args["row"]) {
-				return errors.New("'row' value must be a string when field 'keys' option enabled")
-			}
-			if value := callArgString(c, "row"); value != "" {
-=======
+			if c.Args[rowKey] != nil && !isString(c.Args[rowKey]) {
+				return errors.New("row value must be a string when field 'keys' option enabled")
+			}
 			if value := callArgString(c, rowKey); value != "" {
->>>>>>> 5160ed58
 				ids, err := e.TranslateStore.TranslateRowsToUint64(index, fieldName, []string{value})
 				if err != nil {
 					return err
@@ -1648,7 +1641,7 @@
 				c.Args[rowKey] = ids[0]
 			}
 		} else {
-			if isString(c.Args["row"]) {
+			if isString(c.Args[rowKey]) {
 				return errors.New("string 'row' value not allowed unless field 'keys' option enabled")
 			}
 		}

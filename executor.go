// Copyright 2017 Pilosa Corp.
//
// Licensed under the Apache License, Version 2.0 (the "License");
// you may not use this file except in compliance with the License.
// You may obtain a copy of the License at
//
//     http://www.apache.org/licenses/LICENSE-2.0
//
// Unless required by applicable law or agreed to in writing, software
// distributed under the License is distributed on an "AS IS" BASIS,
// WITHOUT WARRANTIES OR CONDITIONS OF ANY KIND, either express or implied.
// See the License for the specific language governing permissions and
// limitations under the License.

package pilosa

import (
	"bytes"
	"context"
	"errors"
	"fmt"
	"io/ioutil"
	"net/http"
	"net/url"
	"sort"
	"time"

	"github.com/gogo/protobuf/proto"
	"github.com/pilosa/pilosa/internal"
	"github.com/pilosa/pilosa/pql"
)

// DefaultFrame is the frame used if one is not specified.
const (
	DefaultFrame = "general"

	// MinThreshold is the lowest count to use in a Top-N operation when
	// looking for additional id/count pairs.
	MinThreshold = 1
)

// Executor recursively executes calls in a PQL query across all slices.
type Executor struct {
	Holder *Holder

	// Local hostname & cluster configuration.
	Host    string
	Cluster *Cluster

	// Client used for remote HTTP requests.
	HTTPClient *http.Client
}

// NewExecutor returns a new instance of Executor.
func NewExecutor() *Executor {
	return &Executor{
		HTTPClient: http.DefaultClient,
		//	PluginRegistry: NewPluginRegistry(),
	}
}

// Execute executes a PQL query.
func (e *Executor) Execute(ctx context.Context, index string, q *pql.Query, slices []uint64, opt *ExecOptions) ([]interface{}, error) {
	// Verify that an index is set.
	if index == "" {
		return nil, ErrIndexRequired
	}

	// Default options.
	if opt == nil {
		opt = &ExecOptions{}
	}

	// Don't bother calculating slices for query types that don't require it.
	needsSlices := needsSlices(q.Calls)

	// MaxSlice can differ between inverse and standard views, so we need
	// to send queries to different slices based on orientation.
	var inverseSlices []uint64
	rowLabel := DefaultRowLabel
	columnLabel := DefaultColumnLabel

	// If slices aren't specified, then include all of them.
	if len(slices) == 0 {
		// Determine slices and inverseSlices for use in e.executeCall().
		if needsSlices {
			// Round up the number of slices.
			maxSlice := e.Holder.Index(index).MaxSlice()
			maxInverseSlice := e.Holder.Index(index).MaxInverseSlice()

			// Generate a slices of all slices.
			slices = make([]uint64, maxSlice+1)
			for i := range slices {
				slices[i] = uint64(i)
			}

			// Generate a slices of all inverse slices.
			inverseSlices = make([]uint64, maxInverseSlice+1)
			for i := range inverseSlices {
				inverseSlices[i] = uint64(i)
			}

			// Fetch column label from index.
			idx := e.Holder.Index(index)
			if idx == nil {
				return nil, ErrIndexNotFound
			}
			columnLabel = idx.ColumnLabel()
		}
	}

	// Optimize handling for bulk attribute insertion.
	if hasOnlySetRowAttrs(q.Calls) {
		return e.executeBulkSetRowAttrs(ctx, index, q.Calls, opt)
	}

	// Execute each call serially.
	results := make([]interface{}, 0, len(q.Calls))
	for _, call := range q.Calls {

		if call.SupportsInverse() && needsSlices {
			// Fetch frame & row label based on argument.
			frame, _ := call.Args["frame"].(string)
			if frame == "" {
				frame = DefaultFrame
			}
			f := e.Holder.Frame(index, frame)
			if f == nil {
				return nil, ErrFrameNotFound
			}
			rowLabel = f.RowLabel()

			// If this call is to an inverse frame send to a different list of slices.
			if call.IsInverse(rowLabel, columnLabel) {
				slices = inverseSlices
			}
		}

		v, err := e.executeCall(ctx, index, call, slices, opt)
		if err != nil {
			return nil, err
		}
		results = append(results, v)
	}
	return results, nil
}

// executeCall executes a call.
func (e *Executor) executeCall(ctx context.Context, index string, c *pql.Call, slices []uint64, opt *ExecOptions) (interface{}, error) {

	if err := e.validateCallArgs(c); err != nil {
		return nil, err
	}

	// Special handling for mutation and top-n calls.
	switch c.Name {
	case "ClearBit":
		return e.executeClearBit(ctx, index, c, opt)
	case "Count":
		return e.executeCount(ctx, index, c, slices, opt)
	case "SetBit":
		return e.executeSetBit(ctx, index, c, opt)
	case "SetRowAttrs":
		return nil, e.executeSetRowAttrs(ctx, index, c, opt)
	case "SetColumnAttrs":
		return nil, e.executeSetColumnAttrs(ctx, index, c, opt)
	case "TopN":
		return e.executeTopN(ctx, index, c, slices, opt)
	case "Bitmap", "Difference", "Intersect", "Range", "Union":
		return e.executeBitmapCall(ctx, index, c, slices, opt)
	default:
		return e.executeExternalCall(ctx, index, c, slices, opt)
	}
}

// validateCallArgs ensures that the value types in call.Args are expected.
func (e *Executor) validateCallArgs(c *pql.Call) error {
	if _, ok := c.Args["ids"]; ok {
		switch v := c.Args["ids"].(type) {
		case []int64, []uint64:
			// noop
		case []interface{}:
			b := make([]int64, len(v), len(v))
			for i := range v {
				b[i] = v[i].(int64)
			}
			c.Args["ids"] = b
		default:
			return fmt.Errorf("invalid call.Args[ids]: %s", v)
		}
	}
	return nil
}

// executeBitmapCall executes a call that returns a bitmap.
func (e *Executor) executeBitmapCall(ctx context.Context, index string, c *pql.Call, slices []uint64, opt *ExecOptions) (*Bitmap, error) {
	// Execute calls in bulk on each remote node and merge.
	mapFn := func(slice uint64) (interface{}, error) {
		return e.executeBitmapCallSlice(ctx, index, c, slice)
	}

	// Merge returned results at coordinating node.
	reduceFn := func(prev, v interface{}) interface{} {
		other, _ := prev.(*Bitmap)
		if other == nil {
			other = NewBitmap()
		}
		other.Merge(v.(*Bitmap))
		return other
	}

	other, err := e.mapReduce(ctx, index, slices, c, opt, mapFn, reduceFn)
	if err != nil {
		return nil, err
	}

	// Attach attributes for Bitmap() calls.
	// If the column label is used then return column attributes.
	// If the row label is used then return bitmap attributes.
	bm, _ := other.(*Bitmap)
	if c.Name == "Bitmap" {

		idx := e.Holder.Index(index)
		if idx != nil {
			columnLabel := idx.ColumnLabel()
			if columnID, ok, err := c.UintArg(columnLabel); ok && err == nil {
				attrs, err := idx.ColumnAttrStore().Attrs(columnID)
				if err != nil {
					return nil, err
				}
				bm.Attrs = attrs
			} else if err != nil {
				return nil, err
			} else {
				frame, _ := c.Args["frame"].(string)
				if fr := idx.Frame(frame); fr != nil {
					rowLabel := fr.RowLabel()
					rowID, _, err := c.UintArg(rowLabel)
					if err != nil {
						return nil, err
					}
					attrs, err := fr.RowAttrStore().Attrs(rowID)
					if err != nil {
						return nil, err
					}
					bm.Attrs = attrs
				}
			}
		}
	}

	return bm, nil
}

// executeBitmapCallSlice executes a bitmap call for a single slice.
func (e *Executor) executeBitmapCallSlice(ctx context.Context, index string, c *pql.Call, slice uint64) (*Bitmap, error) {
	switch c.Name {
	case "Bitmap":
		return e.executeBitmapSlice(ctx, index, c, slice)
	case "Difference":
		return e.executeDifferenceSlice(ctx, index, c, slice)
	case "Intersect":
		return e.executeIntersectSlice(ctx, index, c, slice)
	case "Range":
		return e.executeRangeSlice(ctx, index, c, slice)
	case "Union":
		return e.executeUnionSlice(ctx, index, c, slice)
	default:
		//return nil, fmt.Errorf("unknown call: %s", c.Name)
		p, err := e.newPlugin(c)
		if err != nil {
			return nil, err
		}

		r, e := e.executeExternalCallSlice(ctx, index, c, slice, p)
		return r.(*Bitmap), e
	}
}

// executeExternalCall executes an external plugin call.
func (e *Executor) executeExternalCall(ctx context.Context, db string, c *pql.Call, slices []uint64, opt *ExecOptions) (interface{}, error) {
	// Create plugin from registry for the reduction.
	p, err := e.newPlugin(c)
	if err != nil {
		return nil, err
	}

	// Execute calls in bulk on each remote node and merge.
	mapFn := func(slice uint64) (interface{}, error) {
		return e.executeExternalCallSlice(ctx, db, c, slice, p)
	}

	// Merge returned results at coordinating node.
	reduceFn := func(prev, v interface{}) interface{} {
		return p.Reduce(ctx, prev, v)
	}

	other, err := e.mapReduce(ctx, db, slices, c, opt, mapFn, reduceFn)
	if err != nil {
		return nil, err
	}

	return other, nil
}

// executeExternalCallSlice executes the map phase of an external plugin call against a single slice.
<<<<<<< HEAD
func (e *Executor) executeExternalCallSlice(ctx context.Context, db string, c *pql.Call, slice uint64, p Plugin) (interface{}, error) {
	// Evaluate children.
	children := make([]interface{}, len(c.Children))
	for i, child := range c.Children {
		ret, err := e.executeCallSlice(ctx, db, child, slice, p)
		if err != nil {
			return nil, err
		}
		children[i] = ret
	}
=======
func (e *Executor) executeExternalCallSlice(ctx context.Context, db string, c *pql.Call, slice uint64) (interface{}, error) {
	p, err := e.newPlugin(c)
	if err != nil {
		return nil, err
	}

	// Copy children.
	children := make([]*pql.Call, len(c.Children))
	copy(children, c.Children)
>>>>>>> 1779d746

	// Copy arguments.
	args := make(map[string]interface{}, len(c.Args))
	for k, v := range c.Args {
		args[k] = v
	}

	call := &pql.Call{
		Name:     c.Name,
		Children: children,
		Args:     args,
	}

	return p.Map(ctx, db, call, slice)
}

<<<<<<< HEAD
func (e *Executor) executeCallSlice(ctx context.Context, db string, c *pql.Call, slice uint64, p Plugin) (interface{}, error) {
=======
func (e *Executor) ExecuteCallSlice(ctx context.Context, db string, c *pql.Call, slice uint64) (interface{}, error) {
>>>>>>> 1779d746
	switch c.Name {
	case "Bitmap", "Difference", "Intersect", "Range", "Union":
		return e.executeBitmapCallSlice(ctx, db, c, slice)
	case "Count":
		//	return e.executeCountSlice(ctx, db, c, slice)
		return nil, errors.New("nested Count in Plugin not currently supported")
	case "TopN":
		return nil, errors.New("nested TopN() not currently supported")
	default:
		return e.executeExternalCallSlice(ctx, db, c, slice, p)
	}
}

// newPlugin instantiates a plugin from an external call.
func (e *Executor) newPlugin(c *pql.Call) (Plugin, error) {
	p, err := NewPlugin(c.Name, e)
	if err != nil {
		return nil, err
	}

	// Set index on plugin if method exists.
	/* TODO What is this?
	if p, ok := p.(interface {
		SetIndex(*Index)
	}); ok {
		p.SetIndex(e.Index)
	}
	*/

	return p, nil
}

// executeTopN executes a TopN() call.
// This first performs the TopN() to determine the top results and then
// requeries to retrieve the full counts for each of the top results.
func (e *Executor) executeTopN(ctx context.Context, index string, c *pql.Call, slices []uint64, opt *ExecOptions) ([]Pair, error) {
	rowIDs, _, err := c.UintSliceArg("ids")
	if err != nil {
		return nil, fmt.Errorf("executeTopN: %v", err)
	}
	n, _, err := c.UintArg("n")
	if err != nil {
		return nil, fmt.Errorf("executeTopN: %v", err)
	}

	// Execute original query.
	pairs, err := e.executeTopNSlices(ctx, index, c, slices, opt)
	if err != nil {
		return nil, err
	}

	// If this call is against specific ids, or we didn't get results,
	// or we are part of a larger distributed query then don't refetch.
	if len(pairs) == 0 || len(rowIDs) > 0 || opt.Remote {
		return pairs, nil
	}
	// Only the original caller should refetch the full counts.
	other := c.Clone()

	ids := Pairs(pairs).Keys()
	sort.Sort(uint64Slice(ids))
	other.Args["ids"] = ids

	trimmedList, err := e.executeTopNSlices(ctx, index, other, slices, opt)
	if err != nil {
		return nil, err
	}

	if n != 0 && int(n) < len(trimmedList) {
		trimmedList = trimmedList[0:n]
	}
	return trimmedList, nil
}

func (e *Executor) executeTopNSlices(ctx context.Context, index string, c *pql.Call, slices []uint64, opt *ExecOptions) ([]Pair, error) {
	// Execute calls in bulk on each remote node and merge.
	mapFn := func(slice uint64) (interface{}, error) {
		return e.executeTopNSlice(ctx, index, c, slice)
	}

	// Merge returned results at coordinating node.
	reduceFn := func(prev, v interface{}) interface{} {
		other, _ := prev.([]Pair)
		return Pairs(other).Add(v.([]Pair))
	}

	other, err := e.mapReduce(ctx, index, slices, c, opt, mapFn, reduceFn)
	if err != nil {
		return nil, err
	}
	results, _ := other.([]Pair)

	// Sort final merged results.
	sort.Sort(Pairs(results))

	return results, nil
}

// executeTopNSlice executes a TopN call for a single slice.
func (e *Executor) executeTopNSlice(ctx context.Context, index string, c *pql.Call, slice uint64) ([]Pair, error) {
	frame, _ := c.Args["frame"].(string)
	n, _, err := c.UintArg("n")
	if err != nil {
		return nil, fmt.Errorf("executeTopNSlice: %v", err)
	}
	field, _ := c.Args["field"].(string)
	rowIDs, _, err := c.UintSliceArg("ids")
	if err != nil {
		return nil, fmt.Errorf("executeTopNSlice: %v", err)
	}
	minThreshold, _, err := c.UintArg("threshold")
	if err != nil {
		return nil, fmt.Errorf("executeTopNSlice: %v", err)
	}
	filters, _ := c.Args["filters"].([]interface{})
	tanimotoThreshold, _, err := c.UintArg("tanimotoThreshold")
	if err != nil {
		return nil, fmt.Errorf("executeTopNSlice: %v", err)
	}

	// Retrieve bitmap used to intersect.
	var src *Bitmap
	if len(c.Children) == 1 {
		bm, err := e.executeBitmapCallSlice(ctx, index, c.Children[0], slice)
		if err != nil {
			return nil, err
		}
		src = bm
	} else if len(c.Children) > 1 {
		return nil, errors.New("TopN() can only have one input bitmap")
	}

	// Set default frame.
	if frame == "" {
		frame = DefaultFrame
	}

	f := e.Holder.Fragment(index, frame, ViewStandard, slice)
	if f == nil {
		return nil, nil
	}

	if minThreshold <= 0 {
		minThreshold = MinThreshold
	}

	if tanimotoThreshold > 100 {
		return nil, errors.New("Tanimoto Threshold is from 1 to 100 only")
	}
	return f.Top(TopOptions{
		N:                 int(n),
		Src:               src,
		RowIDs:            rowIDs,
		FilterField:       field,
		FilterValues:      filters,
		MinThreshold:      minThreshold,
		TanimotoThreshold: tanimotoThreshold,
	})
}

// executeDifferenceSlice executes a difference() call for a local slice.
func (e *Executor) executeDifferenceSlice(ctx context.Context, index string, c *pql.Call, slice uint64) (*Bitmap, error) {
	var other *Bitmap
	if len(c.Children) == 0 {
		return nil, fmt.Errorf("empty Difference query is currently not supported")
	}
	for i, input := range c.Children {
		bm, err := e.executeBitmapCallSlice(ctx, index, input, slice)
		if err != nil {
			return nil, err
		}

		if i == 0 {
			other = bm
		} else {
			other = other.Difference(bm)
		}
	}
	other.InvalidateCount()
	return other, nil
}

func (e *Executor) executeBitmapSlice(ctx context.Context, index string, c *pql.Call, slice uint64) (*Bitmap, error) {
	// Fetch column label from index.
	idx := e.Holder.Index(index)
	if idx == nil {
		return nil, ErrIndexNotFound
	}
	columnLabel := idx.ColumnLabel()

	// Fetch frame & row label based on argument.
	frame, _ := c.Args["frame"].(string)
	if frame == "" {
		frame = DefaultFrame
	}
	f := e.Holder.Frame(index, frame)
	if f == nil {
		return nil, ErrFrameNotFound
	}
	rowLabel := f.RowLabel()

	// Return an error if both the row and column label are specified.
	rowID, rowOK, rowErr := c.UintArg(rowLabel)
	columnID, columnOK, columnErr := c.UintArg(columnLabel)
	if rowErr != nil || columnErr != nil {
		return nil, fmt.Errorf("Bitmap() error with arg for col: %v or row: %v", columnErr, rowErr)
	}
	if rowOK && columnOK {
		return nil, fmt.Errorf("Bitmap() cannot specify both %s and %s values", rowLabel, columnLabel)
	} else if !rowOK && !columnOK {
		return nil, fmt.Errorf("Bitmap() must specify either %s or %s values", rowLabel, columnLabel)
	}

	// Determine row or column orientation.
	view, id := ViewStandard, rowID
	if columnOK {
		view, id = ViewInverse, columnID
		if !f.InverseEnabled() {
			return nil, fmt.Errorf("Bitmap() cannot retrieve columns unless inverse storage enabled")
		}
	}

	frag := e.Holder.Fragment(index, frame, view, slice)
	if frag == nil {
		return NewBitmap(), nil
	}
	return frag.Row(id), nil
}

// executeIntersectSlice executes a intersect() call for a local slice.
func (e *Executor) executeIntersectSlice(ctx context.Context, index string, c *pql.Call, slice uint64) (*Bitmap, error) {
	var other *Bitmap
	if len(c.Children) == 0 {
		return nil, fmt.Errorf("empty Intersect query is currently not supported")
	}
	for i, input := range c.Children {
		bm, err := e.executeBitmapCallSlice(ctx, index, input, slice)
		if err != nil {
			return nil, err
		}

		if i == 0 {
			other = bm
		} else {
			other = other.Intersect(bm)
		}
	}
	other.InvalidateCount()
	return other, nil
}

// executeRangeSlice executes a range() call for a local slice.
func (e *Executor) executeRangeSlice(ctx context.Context, index string, c *pql.Call, slice uint64) (*Bitmap, error) {
	// Parse frame, use default if unset.
	frame, _ := c.Args["frame"].(string)
	if frame == "" {
		frame = DefaultFrame
	}

	// Retrieve base frame.
	f := e.Holder.Frame(index, frame)
	if f == nil {
		return nil, ErrFrameNotFound
	}
	rowLabel := f.RowLabel()

	// Read row id.
	rowID, _, err := c.UintArg(rowLabel) // TODO: why are we ignoring missing rowID?
	if err != nil {
		return nil, fmt.Errorf("executeRangeSlice - reading row: %v", err)
	}

	// Parse start time.
	startTimeStr, ok := c.Args["start"].(string)
	if !ok {
		return nil, errors.New("Range() start time required")
	}
	startTime, err := time.Parse(TimeFormat, startTimeStr)
	if err != nil {
		return nil, errors.New("cannot parse Range() start time")
	}

	// Parse end time.
	endTimeStr, _ := c.Args["end"].(string)
	if !ok {
		return nil, errors.New("Range() end time required")
	}
	endTime, err := time.Parse(TimeFormat, endTimeStr)
	if err != nil {
		return nil, errors.New("cannot parse Range() end time")
	}

	// If no quantum exists then return an empty bitmap.
	q := f.TimeQuantum()
	if q == "" {
		return &Bitmap{}, nil
	}

	// Union bitmaps across all time-based subframes.
	bm := &Bitmap{}
	for _, view := range ViewsByTimeRange(ViewStandard, startTime, endTime, q) {
		f := e.Holder.Fragment(index, frame, view, slice)
		if f == nil {
			continue
		}
		bm = bm.Union(f.Row(rowID))
	}
	return bm, nil
}

// executeUnionSlice executes a union() call for a local slice.
func (e *Executor) executeUnionSlice(ctx context.Context, index string, c *pql.Call, slice uint64) (*Bitmap, error) {
	other := NewBitmap()
	for i, input := range c.Children {
		bm, err := e.executeBitmapCallSlice(ctx, index, input, slice)
		if err != nil {
			return nil, err
		}

		if i == 0 {
			other = bm
		} else {
			other = other.Union(bm)
		}
	}
	other.InvalidateCount()
	return other, nil
}

// executeCount executes a count() call.
func (e *Executor) executeCount(ctx context.Context, index string, c *pql.Call, slices []uint64, opt *ExecOptions) (uint64, error) {
	if len(c.Children) == 0 {
		return 0, errors.New("Count() requires an input bitmap")
	} else if len(c.Children) > 1 {
		return 0, errors.New("Count() only accepts a single bitmap input")
	}

	// Execute calls in bulk on each remote node and merge.
	mapFn := func(slice uint64) (interface{}, error) {
		bm, err := e.executeBitmapCallSlice(ctx, index, c.Children[0], slice)
		if err != nil {
			return 0, err
		}
		return bm.Count(), nil
	}

	// Merge returned results at coordinating node.
	reduceFn := func(prev, v interface{}) interface{} {
		other, _ := prev.(uint64)
		return other + v.(uint64)
	}

	result, err := e.mapReduce(ctx, index, slices, c, opt, mapFn, reduceFn)
	if err != nil {
		return 0, err
	}
	n, _ := result.(uint64)

	return n, nil
}

// executeClearBit executes a ClearBit() call.
func (e *Executor) executeClearBit(ctx context.Context, index string, c *pql.Call, opt *ExecOptions) (bool, error) {
	view, _ := c.Args["view"].(string)
	frame, ok := c.Args["frame"].(string)
	if !ok {
		return false, errors.New("ClearBit() frame required")
	}

	// Retrieve frame.
	idx := e.Holder.Index(index)
	if idx == nil {
		return false, ErrIndexNotFound
	}
	f := idx.Frame(frame)
	if f == nil {
		return false, ErrFrameNotFound
	}

	// Retrieve labels.
	columnLabel := idx.ColumnLabel()
	rowLabel := f.RowLabel()

	// Read fields using labels.
	rowID, ok, err := c.UintArg(rowLabel)
	if err != nil {
		return false, fmt.Errorf("reading ClearBit() row: %v", err)
	} else if !ok {
		return false, fmt.Errorf("ClearBit() row field '%v' required", rowLabel)
	}

	colID, ok, err := c.UintArg(columnLabel)
	if err != nil {
		return false, fmt.Errorf("reading ClearBit() column: %v", err)
	} else if !ok {
		return false, fmt.Errorf("ClearBit col field '%v' required", columnLabel)
	}

	// Clear bits for each view.
	switch view {
	case ViewStandard:
		return e.executeClearBitView(ctx, index, c, f, view, colID, rowID, opt)
	case ViewInverse:
		return e.executeClearBitView(ctx, index, c, f, view, rowID, colID, opt)
	case "":
		var ret bool
		if changed, err := e.executeClearBitView(ctx, index, c, f, ViewStandard, colID, rowID, opt); err != nil {
			return ret, err
		} else if changed {
			ret = true
		}

		if f.InverseEnabled() {
			if changed, err := e.executeClearBitView(ctx, index, c, f, ViewInverse, rowID, colID, opt); err != nil {
				return ret, err
			} else if changed {
				ret = true
			}
		}
		return ret, nil
	default:
		return false, fmt.Errorf("invalid view: %s", view)
	}
}

// executeClearBitView executes a ClearBit() call for a single view.
func (e *Executor) executeClearBitView(ctx context.Context, index string, c *pql.Call, f *Frame, view string, colID, rowID uint64, opt *ExecOptions) (bool, error) {
	slice := colID / SliceWidth
	ret := false
	for _, node := range e.Cluster.FragmentNodes(index, slice) {
		// Update locally if host matches.
		if node.Host == e.Host {
			val, err := f.ClearBit(view, rowID, colID, nil)
			if err != nil {
				return false, err
			} else if val {
				ret = true
			}
			continue
		}
		// Do not forward call if this is already being forwarded.
		if opt.Remote {
			continue
		}

		// Forward call to remote node otherwise.
		if res, err := e.exec(ctx, node, index, &pql.Query{Calls: []*pql.Call{c}}, nil, opt); err != nil {
			return false, err
		} else {
			ret = res[0].(bool)
		}
	}
	return ret, nil
}

// executeSetBit executes a SetBit() call.
func (e *Executor) executeSetBit(ctx context.Context, index string, c *pql.Call, opt *ExecOptions) (bool, error) {
	view, _ := c.Args["view"].(string)
	frame, ok := c.Args["frame"].(string)
	if !ok {
		return false, errors.New("SetBit() field required: frame")
	}

	// Retrieve frame.
	idx := e.Holder.Index(index)
	if idx == nil {
		return false, ErrIndexNotFound
	}
	f := idx.Frame(frame)
	if f == nil {
		return false, ErrFrameNotFound
	}

	// Retrieve labels.
	columnLabel := idx.ColumnLabel()
	rowLabel := f.RowLabel()

	// Read fields using labels.
	rowID, ok, err := c.UintArg(rowLabel)
	if err != nil {
		return false, fmt.Errorf("reading SetBit() row: %v", err)
	} else if !ok {
		return false, fmt.Errorf("SetBit() row field '%v' required", rowLabel)
	}

	colID, ok, err := c.UintArg(columnLabel)
	if err != nil {
		return false, fmt.Errorf("reading SetBit() column: %v", err)
	} else if !ok {
		return false, fmt.Errorf("SetBit() column field '%v' required", columnLabel)
	}

	var timestamp *time.Time
	sTimestamp, ok := c.Args["timestamp"].(string)
	if ok {
		t, err := time.Parse(TimeFormat, sTimestamp)
		if err != nil {
			return false, fmt.Errorf("invalid date: %s", sTimestamp)
		}
		timestamp = &t
	}

	// Set bits for each view.
	switch view {
	case ViewStandard:
		return e.executeSetBitView(ctx, index, c, f, view, colID, rowID, timestamp, opt)
	case ViewInverse:
		return e.executeSetBitView(ctx, index, c, f, view, rowID, colID, timestamp, opt)
	case "":
		var ret bool
		if changed, err := e.executeSetBitView(ctx, index, c, f, ViewStandard, colID, rowID, timestamp, opt); err != nil {
			return ret, err
		} else if changed {
			ret = true
		}

		if f.InverseEnabled() {
			if changed, err := e.executeSetBitView(ctx, index, c, f, ViewInverse, rowID, colID, timestamp, opt); err != nil {
				return ret, err
			} else if changed {
				ret = true
			}
		}
		return ret, nil
	default:
		return false, fmt.Errorf("invalid view: %s", view)
	}
}

// executeSetBitView executes a SetBit() call for a specific view.
func (e *Executor) executeSetBitView(ctx context.Context, index string, c *pql.Call, f *Frame, view string, colID, rowID uint64, timestamp *time.Time, opt *ExecOptions) (bool, error) {
	slice := colID / SliceWidth
	ret := false

	for _, node := range e.Cluster.FragmentNodes(index, slice) {
		// Update locally if host matches.
		if node.Host == e.Host {
			val, err := f.SetBit(view, rowID, colID, timestamp)
			if err != nil {
				return false, err
			} else if val {
				ret = true
			}
			continue
		}

		// Do not forward call if this is already being forwarded.
		if opt.Remote {
			continue
		}

		// Forward call to remote node otherwise.
		if res, err := e.exec(ctx, node, index, &pql.Query{Calls: []*pql.Call{c}}, nil, opt); err != nil {
			return false, err
		} else {
			ret = res[0].(bool)
		}
	}
	return ret, nil
}

// executeSetRowAttrs executes a SetRowAttrs() call.
func (e *Executor) executeSetRowAttrs(ctx context.Context, index string, c *pql.Call, opt *ExecOptions) error {
	frameName, ok := c.Args["frame"].(string)
	if !ok {
		return errors.New("SetRowAttrs() frame required")
	}

	// Retrieve frame.
	frame := e.Holder.Frame(index, frameName)
	if frame == nil {
		return ErrFrameNotFound
	}
	rowLabel := frame.RowLabel()

	// Parse labels.
	rowID, ok, err := c.UintArg(rowLabel)
	if err != nil {
		return fmt.Errorf("reading SetRowAttrs() row: %v", err)
	} else if !ok {
		return fmt.Errorf("SetRowAttrs() row field '%v' required", rowLabel)
	}

	// Copy args and remove reserved fields.
	attrs := pql.CopyArgs(c.Args)
	delete(attrs, "frame")
	delete(attrs, rowLabel)

	// Set attributes.
	if err := frame.RowAttrStore().SetAttrs(rowID, attrs); err != nil {
		return err
	}

	// Do not forward call if this is already being forwarded.
	if opt.Remote {
		return nil
	}

	// Execute on remote nodes in parallel.
	nodes := Nodes(e.Cluster.Nodes).FilterHost(e.Host)
	resp := make(chan error, len(nodes))
	for _, node := range nodes {
		go func(node *Node) {
			_, err := e.exec(ctx, node, index, &pql.Query{Calls: []*pql.Call{c}}, nil, opt)
			resp <- err
		}(node)
	}

	// Return first error.
	for range nodes {
		if err := <-resp; err != nil {
			return err
		}
	}

	return nil
}

// executeBulkSetRowAttrs executes a set of SetRowAttrs() calls.
func (e *Executor) executeBulkSetRowAttrs(ctx context.Context, index string, calls []*pql.Call, opt *ExecOptions) ([]interface{}, error) {
	// Collect attributes by frame/id.
	m := make(map[string]map[uint64]map[string]interface{})
	for _, c := range calls {
		frame, ok := c.Args["frame"].(string)
		if !ok {
			return nil, errors.New("SetRowAttrs() frame required")
		}

		// Retrieve frame.
		f := e.Holder.Frame(index, frame)
		if f == nil {
			return nil, ErrFrameNotFound
		}
		rowLabel := f.RowLabel()

		rowID, ok, err := c.UintArg(rowLabel)
		if err != nil {
			return nil, fmt.Errorf("reading SetRowAttrs() row: %v", rowLabel)
		} else if !ok {
			return nil, fmt.Errorf("SetRowAttrs row field '%v' required", rowLabel)
		}

		// Copy args and remove reserved fields.
		attrs := pql.CopyArgs(c.Args)
		delete(attrs, "frame")
		delete(attrs, rowLabel)

		// Create frame group, if not exists.
		frameMap := m[frame]
		if frameMap == nil {
			frameMap = make(map[uint64]map[string]interface{})
			m[frame] = frameMap
		}

		// Set or merge attributes.
		attr := frameMap[rowID]
		if attr == nil {
			frameMap[rowID] = cloneAttrs(attrs)
		} else {
			for k, v := range attrs {
				attr[k] = v
			}
		}
	}

	// Bulk insert attributes by frame.
	for name, frameMap := range m {
		// Retrieve frame.
		frame := e.Holder.Frame(index, name)
		if frame == nil {
			return nil, ErrFrameNotFound
		}

		// Set attributes.
		if err := frame.RowAttrStore().SetBulkAttrs(frameMap); err != nil {
			return nil, err
		}
	}

	// Do not forward call if this is already being forwarded.
	if opt.Remote {
		return make([]interface{}, len(calls)), nil
	}

	// Execute on remote nodes in parallel.
	nodes := Nodes(e.Cluster.Nodes).FilterHost(e.Host)
	resp := make(chan error, len(nodes))
	for _, node := range nodes {
		go func(node *Node) {
			_, err := e.exec(ctx, node, index, &pql.Query{Calls: calls}, nil, opt)
			resp <- err
		}(node)
	}

	// Return first error.
	for range nodes {
		if err := <-resp; err != nil {
			return nil, err
		}
	}

	// Return a set of nil responses to match the non-optimized return.
	return make([]interface{}, len(calls)), nil
}

// executeSetColumnAttrs executes a SetColumnAttrs() call.
func (e *Executor) executeSetColumnAttrs(ctx context.Context, index string, c *pql.Call, opt *ExecOptions) error {
	// Retrieve index.
	idx := e.Holder.Index(index)
	if idx == nil {
		return ErrIndexNotFound
	}

	var colName string
	id, okID, errID := c.UintArg("id")
	if errID != nil || !okID {
		// Retrieve columnLabel
		columnLabel := idx.columnLabel
		col, okCol, errCol := c.UintArg(columnLabel)
		if errCol != nil || !okCol {
			return fmt.Errorf("reading SetColumnAttrs() id/columnLabel errs: %v/%v found %v/%v", errID, errCol, okID, okCol)
		}
		id = col
		colName = columnLabel
	} else {
		colName = "id"
	}

	// Copy args and remove reserved fields.
	attrs := pql.CopyArgs(c.Args)
	delete(attrs, colName)

	// Set attributes.
	if err := idx.ColumnAttrStore().SetAttrs(id, attrs); err != nil {
		return err
	}

	// Do not forward call if this is already being forwarded.
	if opt.Remote {
		return nil
	}

	// Execute on remote nodes in parallel.
	nodes := Nodes(e.Cluster.Nodes).FilterHost(e.Host)
	resp := make(chan error, len(nodes))
	for _, node := range nodes {
		go func(node *Node) {
			_, err := e.exec(ctx, node, index, &pql.Query{Calls: []*pql.Call{c}}, nil, opt)
			resp <- err
		}(node)
	}

	// Return first error.
	for range nodes {
		if err := <-resp; err != nil {
			return err
		}
	}

	return nil
}

// exec executes a PQL query remotely for a set of slices on a node.
func (e *Executor) exec(ctx context.Context, node *Node, index string, q *pql.Query, slices []uint64, opt *ExecOptions) (results []interface{}, err error) {
	// Encode request object.
	pbreq := &internal.QueryRequest{
		Query:  q.String(),
		Slices: slices,
		Remote: true,
	}
	buf, err := proto.Marshal(pbreq)
	if err != nil {
		return nil, err
	}

	// Create HTTP request.
	req, err := http.NewRequest("POST", (&url.URL{
		Scheme: "http",
		Host:   node.Host,
		Path:   fmt.Sprintf("/index/%s/query", index),
	}).String(), bytes.NewReader(buf))
	if err != nil {
		return nil, err
	}

	// Require protobuf encoding.
	req.Header.Set("Accept", "application/x-protobuf")
	req.Header.Set("Content-Type", "application/x-protobuf")

	// Send request to remote node.
	resp, err := e.HTTPClient.Do(req)
	if err != nil {
		return nil, err
	}
	defer resp.Body.Close()

	// Read response into buffer.
	body, err := ioutil.ReadAll(resp.Body)
	if err != nil {
		return nil, err
	}

	// Check status code.
	if resp.StatusCode != http.StatusOK {
		return nil, fmt.Errorf("invalid status: code=%d, err=%s", resp.StatusCode, body)
	}

	// Decode response object.
	var pb internal.QueryResponse
	if err := proto.Unmarshal(body, &pb); err != nil {
		return nil, err
	}

	// Return an error, if specified on response.
	if err := decodeError(pb.Err); err != nil {
		return nil, err
	}

	// Return appropriate data for the query.
	results = make([]interface{}, len(q.Calls))
	for i, call := range q.Calls {
		var v interface{}
		var err error

		switch call.Name {
		case "TopN":
			v, err = decodePairs(pb.Results[i].GetPairs()), nil
		case "Count":
			v, err = pb.Results[i].N, nil
		case "SetBit":
			v, err = pb.Results[i].Changed, nil
		case "ClearBit":
			v, err = pb.Results[i].Changed, nil
		case "SetRowAttrs":
		case "SetColumnAttrs":
		default:
			v, err = decodeBitmap(pb.Results[i].GetBitmap()), nil
		}
		if err != nil {
			return nil, err
		}

		results[i] = v
	}
	return results, nil
}

// slicesByNode returns a mapping of nodes to slices.
// Returns errSliceUnavailable if a slice cannot be allocated to a node.
func (e *Executor) slicesByNode(nodes []*Node, index string, slices []uint64) (map[*Node][]uint64, error) {
	m := make(map[*Node][]uint64)

loop:
	for _, slice := range slices {
		for _, node := range e.Cluster.FragmentNodes(index, slice) {
			if Nodes(nodes).Contains(node) {
				m[node] = append(m[node], slice)
				continue loop
			}
		}
		return nil, errSliceUnavailable
	}
	return m, nil
}

// mapReduce maps and reduces data across the cluster.
//
// If a mapping of slices to a node fails then the slices are resplit across
// secondary nodes and retried. This continues to occur until all nodes are exhausted.
func (e *Executor) mapReduce(ctx context.Context, index string, slices []uint64, c *pql.Call, opt *ExecOptions, mapFn mapFunc, reduceFn reduceFunc) (interface{}, error) {
	ch := make(chan mapResponse, 0)

	// Wrap context with a cancel to kill goroutines on exit.
	ctx, cancel := context.WithCancel(ctx)
	defer cancel()

	// If this is the coordinating node then start with all nodes in the cluster.
	//
	// However, if this request is being sent from the coordinator then all
	// processing should be done locally so we start with just the local node.
	var nodes []*Node
	if !opt.Remote {
		nodes = Nodes(e.Cluster.Nodes).Clone()
	} else {
		nodes = []*Node{e.Cluster.NodeByHost(e.Host)}
	}

	// Start mapping across all primary owners.
	if err := e.mapper(ctx, ch, nodes, index, slices, c, opt, mapFn, reduceFn); err != nil {
		return nil, err
	}

	// Iterate over all map responses and reduce.
	var result interface{}
	var maxSlice int
	for {
		select {
		case <-ctx.Done():
			return nil, ctx.Err()
		case resp := <-ch:
			// On error retry against remaining nodes. If an error returns then
			// the context will cancel and cause all open goroutines to return.
			if resp.err != nil {
				// Filter out unavailable nodes.
				nodes = Nodes(nodes).Filter(resp.node)

				// Begin mapper against secondary nodes.
				if err := e.mapper(ctx, ch, nodes, index, resp.slices, c, opt, mapFn, reduceFn); err == errSliceUnavailable {
					return nil, resp.err
				} else if err != nil {
					return nil, err
				}
				continue
			}

			// Reduce value.
			result = reduceFn(result, resp.result)

			// If all slices have been processed then return.
			maxSlice += len(resp.slices)
			if maxSlice >= len(slices) {
				return result, nil
			}
		}
	}
}

func (e *Executor) mapper(ctx context.Context, ch chan mapResponse, nodes []*Node, index string, slices []uint64, c *pql.Call, opt *ExecOptions, mapFn mapFunc, reduceFn reduceFunc) error {
	// Group slices together by nodes.
	m, err := e.slicesByNode(nodes, index, slices)
	if err != nil {
		return err
	}

	// Execute each node in a separate goroutine.
	for n, nodeSlices := range m {
		go func(n *Node, nodeSlices []uint64) {
			resp := mapResponse{node: n, slices: nodeSlices}

			// Send local slices to mapper, otherwise remote exec.
			if n.Host == e.Host {
				resp.result, resp.err = e.mapperLocal(ctx, nodeSlices, mapFn, reduceFn)
			} else if !opt.Remote {

				results, err := e.exec(ctx, n, index, &pql.Query{Calls: []*pql.Call{c}}, nodeSlices, opt)
				if len(results) > 0 {
					resp.result = results[0]
				}
				resp.err = err
			}

			// Return response to the channel.
			select {
			case <-ctx.Done():
			case ch <- resp:
			}
		}(n, nodeSlices)
	}

	return nil
}

// mapperLocal performs map & reduce entirely on the local node.
func (e *Executor) mapperLocal(ctx context.Context, slices []uint64, mapFn mapFunc, reduceFn reduceFunc) (interface{}, error) {
	ch := make(chan mapResponse, len(slices))

	for _, slice := range slices {
		go func(slice uint64) {
			result, err := mapFn(slice)

			// Return response to the channel.
			select {
			case <-ctx.Done():
			case ch <- mapResponse{result: result, err: err}:
			}
		}(slice)
	}

	// Reduce results
	var maxSlice int
	var result interface{}
	for {
		select {
		case <-ctx.Done():
			return nil, ctx.Err()
		case resp := <-ch:
			if resp.err != nil {
				return nil, resp.err
			}
			result = reduceFn(result, resp.result)
			maxSlice++
		}

		// Exit once all slices are processed.
		if maxSlice == len(slices) {
			return result, nil
		}
	}
}

// errSliceUnavailable is a marker error if no nodes are available.
var errSliceUnavailable = errors.New("slice unavailable")

type mapFunc func(slice uint64) (interface{}, error)

type reduceFunc func(prev, v interface{}) interface{}

type mapResponse struct {
	node   *Node
	slices []uint64

	result interface{}
	err    error
}

// ExecOptions represents an execution context for a single Execute() call.
type ExecOptions struct {
	Remote bool
}

// decodeError returns an error representation of s if s is non-blank.
// Returns nil if s is blank.
func decodeError(s string) error {
	if s == "" {
		return nil
	}
	return errors.New(s)
}

// hasOnlySetRowAttrs returns true if calls only contains SetRowAttrs() calls.
func hasOnlySetRowAttrs(calls []*pql.Call) bool {
	if len(calls) == 0 {
		return false
	}

	for _, call := range calls {
		if call.Name != "SetRowAttrs" {
			return false
		}
	}
	return true
}

func needsSlices(calls []*pql.Call) bool {
	if len(calls) == 0 {
		return false
	}
	for _, call := range calls {
		switch call.Name {
		case "ClearBit", "SetBit", "SetRowAttrs", "SetColumnAttrs":
			continue
		case "Count", "TopN":
			return true
		// default catches Bitmap calls
		default:
			return true
		}
	}
	return false
}<|MERGE_RESOLUTION|>--- conflicted
+++ resolved
@@ -304,28 +304,10 @@
 }
 
 // executeExternalCallSlice executes the map phase of an external plugin call against a single slice.
-<<<<<<< HEAD
 func (e *Executor) executeExternalCallSlice(ctx context.Context, db string, c *pql.Call, slice uint64, p Plugin) (interface{}, error) {
-	// Evaluate children.
-	children := make([]interface{}, len(c.Children))
-	for i, child := range c.Children {
-		ret, err := e.executeCallSlice(ctx, db, child, slice, p)
-		if err != nil {
-			return nil, err
-		}
-		children[i] = ret
-	}
-=======
-func (e *Executor) executeExternalCallSlice(ctx context.Context, db string, c *pql.Call, slice uint64) (interface{}, error) {
-	p, err := e.newPlugin(c)
-	if err != nil {
-		return nil, err
-	}
-
 	// Copy children.
 	children := make([]*pql.Call, len(c.Children))
 	copy(children, c.Children)
->>>>>>> 1779d746
 
 	// Copy arguments.
 	args := make(map[string]interface{}, len(c.Args))
@@ -342,11 +324,7 @@
 	return p.Map(ctx, db, call, slice)
 }
 
-<<<<<<< HEAD
-func (e *Executor) executeCallSlice(ctx context.Context, db string, c *pql.Call, slice uint64, p Plugin) (interface{}, error) {
-=======
-func (e *Executor) ExecuteCallSlice(ctx context.Context, db string, c *pql.Call, slice uint64) (interface{}, error) {
->>>>>>> 1779d746
+func (e *Executor) ExecuteCallSlice(ctx context.Context, db string, c *pql.Call, slice uint64, p Plugin) (interface{}, error) {
 	switch c.Name {
 	case "Bitmap", "Difference", "Intersect", "Range", "Union":
 		return e.executeBitmapCallSlice(ctx, db, c, slice)

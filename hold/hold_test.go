--- conflicted
+++ resolved
@@ -14,30 +14,18 @@
 	go Hold.Run()
 
 	Convey("set then get", t, func() {
-<<<<<<< HEAD
 		id := uuid.RandomUUID()
-		Hold.Set(&id, "derp")
-		derp := Hold.Get(&id)
-=======
-		id, _ := uuid.NewV4()
-		Hold.Set(id, "derp", 10)
-		derp, _ := Hold.Get(id, 10)
->>>>>>> 0a50f18e
+		Hold.Set(&id, "derp", 10)
+		derp, _ := Hold.Get(&id, 10)
 		So(derp, ShouldEqual, "derp")
 	})
 	Convey("get then set", t, func() {
 		id := uuid.RandomUUID()
 		go func() {
 			time.Sleep(time.Second / 10)
-<<<<<<< HEAD
-			Hold.Set(&id, "derpsy")
+			Hold.Set(&id, "derpsy", 10)
 		}()
-		derp := Hold.Get(&id)
-=======
-			Hold.Set(id, "derpsy", 10)
-		}()
-		derp, _ := Hold.Get(id, 10)
->>>>>>> 0a50f18e
+		derp, _ := Hold.Get(&id, 10)
 		So(derp, ShouldEqual, "derpsy")
 	})
 }
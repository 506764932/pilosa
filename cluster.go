// Copyright 2017 Pilosa Corp.
//
// Licensed under the Apache License, Version 2.0 (the "License");
// you may not use this file except in compliance with the License.
// You may obtain a copy of the License at
//
//     http://www.apache.org/licenses/LICENSE-2.0
//
// Unless required by applicable law or agreed to in writing, software
// distributed under the License is distributed on an "AS IS" BASIS,
// WITHOUT WARRANTIES OR CONDITIONS OF ANY KIND, either express or implied.
// See the License for the specific language governing permissions and
// limitations under the License.

package pilosa

import (
	"encoding/binary"
	"hash/fnv"

	"github.com/pilosa/pilosa/internal"
)

const (
	// DefaultPartitionN is the default number of partitions in a cluster.
	DefaultPartitionN = 16

	// DefaultReplicaN is the default number of replicas per partition.
	DefaultReplicaN = 1
)

// NodeState represents node state returned in /status endpoint for a node in the cluster.
const (
	NodeStateUp   = "UP"
	NodeStateDown = "DOWN"
)

// Node represents a node in the cluster.
type Node struct {
	Host         string `json:"host"`
	InternalHost string `json:"internalHost"`

	status *internal.NodeStatus `json:"status"`
}

// SetStatus sets the NodeStatus.
func (n *Node) SetStatus(s *internal.NodeStatus) {
	n.status = s
}

// SetState sets the Node.status.state.
func (n *Node) SetState(s string) {
	if n.status == nil {
		n.status = &internal.NodeStatus{}
	}
	n.status.State = s
}

// Nodes represents a list of nodes.
type Nodes []*Node

// Contains returns true if a node exists in the list.
func (a Nodes) Contains(n *Node) bool {
	for i := range a {
		if a[i] == n {
			return true
		}
	}
	return false
}

// ContainsHost returns true if host matches one of the node's host.
func (a Nodes) ContainsHost(host string) bool {
	for _, n := range a {
		if n.Host == host {
			return true
		}
	}
	return false
}

// Filter returns a new list of nodes with node removed.
func (a Nodes) Filter(n *Node) []*Node {
	other := make([]*Node, 0, len(a))
	for i := range a {
		if a[i] != n {
			other = append(other, a[i])
		}
	}
	return other
}

// FilterHost returns a new list of nodes with host removed.
func (a Nodes) FilterHost(host string) []*Node {
	other := make([]*Node, 0, len(a))
	for _, node := range a {
		if node.Host != host {
			other = append(other, node)
		}
	}
	return other
}

// Hosts returns a list of all hostnames.
func (a Nodes) Hosts() []string {
	hosts := make([]string, len(a))
	for i, n := range a {
		hosts[i] = n.Host
	}
	return hosts
}

// Clone returns a shallow copy of nodes.
func (a Nodes) Clone() []*Node {
	other := make([]*Node, len(a))
	copy(other, a)
	return other
}

// Cluster represents a collection of nodes.
type Cluster struct {
	Nodes   []*Node
	NodeSet NodeSet

	// Hashing algorithm used to assign partitions to nodes.
	Hasher Hasher

	// The number of partitions in the cluster.
	PartitionN int

	// The number of replicas a partition has.
	ReplicaN int
}

// NewCluster returns a new instance of Cluster with defaults.
func NewCluster() *Cluster {
	return &Cluster{
		Hasher:     &jmphasher{},
		PartitionN: DefaultPartitionN,
		ReplicaN:   DefaultReplicaN,
	}
}

// NodeSetHosts returns the list of host strings for NodeSet members.
func (c *Cluster) NodeSetHosts() []string {
	if c.NodeSet == nil {
		return []string{}
	}
	a := make([]string, 0, len(c.NodeSet.Nodes()))
	for _, m := range c.NodeSet.Nodes() {
		a = append(a, m.Host)
	}
	return a
}

// NodeStates returns a map of nodes in the cluster with each node's state (UP/DOWN) as the value.
func (c *Cluster) NodeStates() map[string]string {
	h := make(map[string]string)
	for _, n := range c.Nodes {
		h[n.Host] = NodeStateDown
	}
	// we are assuming that NodeSetHosts is a subset of c.Nodes
	for _, m := range c.NodeSetHosts() {
		if _, ok := h[m]; ok {
			h[m] = NodeStateUp
		}
	}
	return h
}

// Status returns the internal ClusterStatus representation.
func (c *Cluster) Status() *internal.ClusterStatus {
	return &internal.ClusterStatus{
		Nodes: encodeClusterStatus(c.Nodes),
	}
}

// encodeClusterStatus converts a into its internal representation.
func encodeClusterStatus(a []*Node) []*internal.NodeStatus {
	other := make([]*internal.NodeStatus, len(a))
	for i := range a {
		other[i] = a[i].status
	}
	return other
}

// NodeByHost returns a node reference by host.
func (c *Cluster) NodeByHost(host string) *Node {
	for _, n := range c.Nodes {
		if n.Host == host {
			return n
		}
	}
	return nil
}

// Partition returns the partition that a slice belongs to.
func (c *Cluster) Partition(index string, slice uint64) int {
	var buf [8]byte
	binary.BigEndian.PutUint64(buf[:], slice)

	// Hash the bytes and mod by partition count.
	h := fnv.New64a()
	h.Write([]byte(index))
	h.Write(buf[:])
	return int(h.Sum64() % uint64(c.PartitionN))
}

// FragmentNodes returns a list of nodes that own a fragment.
func (c *Cluster) FragmentNodes(index string, slice uint64) []*Node {
	return c.PartitionNodes(c.Partition(index, slice))
}

// OwnsFragment returns true if a host owns a fragment.
func (c *Cluster) OwnsFragment(host string, index string, slice uint64) bool {
	return Nodes(c.FragmentNodes(index, slice)).ContainsHost(host)
}

// PartitionNodes returns a list of nodes that own a partition.
func (c *Cluster) PartitionNodes(partitionID int) []*Node {
	// Default replica count to between one and the number of nodes.
	// The replica count can be zero if there are no nodes.
	replicaN := c.ReplicaN
	if replicaN > len(c.Nodes) {
		replicaN = len(c.Nodes)
	} else if replicaN == 0 {
		replicaN = 1
	}

	// Determine primary owner node.
	node_index := c.Hasher.Hash(uint64(partitionID), len(c.Nodes))

	// Collect nodes around the ring.
	nodes := make([]*Node, replicaN)
	for i := 0; i < replicaN; i++ {
		nodes[i] = c.Nodes[(node_index+i)%len(c.Nodes)]
	}

	return nodes
}

// OwnsSlices find the set of slices owned by the node per Index
func (c *Cluster) OwnsSlices(index string, maxSlice uint64, host string) []uint64 {
	var slices []uint64
	for i := uint64(0); i <= maxSlice; i++ {
		p := c.Partition(index, i)
		// Determine primary owner node.
<<<<<<< HEAD
		node_index := c.Hasher.Hash(uint64(p), len(c.Nodes))
		if c.Nodes[node_index].Host == host {
			slices = append(slices, i)
		}

=======
		nodeIndex := c.Hasher.Hash(uint64(p), len(c.Nodes))
		if c.Nodes[nodeIndex].Host == host {
			slices = append(slices, i)
		}
>>>>>>> 84e39e3b
	}
	return slices
}

// Hasher represents an interface to hash integers into buckets.
type Hasher interface {
	// Hashes the key into a number between [0,N).
	Hash(key uint64, n int) int
}

// NewHasher returns a new instance of the default hasher.
func NewHasher() Hasher { return &jmphasher{} }

// jmphasher represents an implementation of jmphash. Implements Hasher.
type jmphasher struct{}

// Hash returns the integer hash for the given key.
func (h *jmphasher) Hash(key uint64, n int) int {
	b, j := int64(-1), int64(0)
	for j < int64(n) {
		b = j
		key = key*uint64(2862933555777941757) + 1
		j = int64(float64(b+1) * (float64(int64(1)<<31) / float64((key>>33)+1)))
	}
	return int(b)
}<|MERGE_RESOLUTION|>--- conflicted
+++ resolved
@@ -245,18 +245,10 @@
 	for i := uint64(0); i <= maxSlice; i++ {
 		p := c.Partition(index, i)
 		// Determine primary owner node.
-<<<<<<< HEAD
-		node_index := c.Hasher.Hash(uint64(p), len(c.Nodes))
-		if c.Nodes[node_index].Host == host {
-			slices = append(slices, i)
-		}
-
-=======
 		nodeIndex := c.Hasher.Hash(uint64(p), len(c.Nodes))
 		if c.Nodes[nodeIndex].Host == host {
 			slices = append(slices, i)
 		}
->>>>>>> 84e39e3b
 	}
 	return slices
 }

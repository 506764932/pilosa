--- conflicted
+++ resolved
@@ -2,60 +2,14 @@
 
 import (
 	"fmt"
-<<<<<<< HEAD
-	"io"
-	"math/rand"
-	"net/http"
-=======
->>>>>>> 59bbd583
 	"os"
 
 	"github.com/pilosa/pilosa/cmd"
 )
 
 func main() {
-<<<<<<< HEAD
-	// Limit the number of connections that a server can make to a single node
-	// in order to prevent a cluster storm.
-	// TODO: make this configurable
-	http.DefaultTransport.(*http.Transport).MaxIdleConnsPerHost = 64
-
-	m := NewMain()
-	m.Server.Handler.Version = Version
-	fmt.Fprintf(m.Stderr, "Pilosa %s, build time %s\n", Version, BuildTime)
-
-	// Parse command line arguments.
-	if err := m.ParseFlags(os.Args[1:]); err != nil {
-		fmt.Fprintln(m.Stderr, err)
-		os.Exit(2)
-	}
-
-	// Start CPU profiling.
-	if m.CPUProfile != "" {
-		f, err := os.Create(m.CPUProfile)
-		if err != nil {
-			fmt.Fprintf(m.Stderr, "create cpu profile: %v", err)
-			os.Exit(1)
-		}
-		defer f.Close()
-
-		fmt.Fprintln(m.Stderr, "Starting cpu profile")
-		pprof.StartCPUProfile(f)
-		time.AfterFunc(m.CPUTime, func() {
-			fmt.Fprintln(m.Stderr, "Stopping cpu profile")
-			pprof.StopCPUProfile()
-			f.Close()
-		})
-	}
-
-	// Execute the program.
-	if err := m.Run(); err != nil {
-		fmt.Fprintln(m.Stderr, err)
-		fmt.Fprintln(m.Stderr, "stopping profile")
-=======
 	if err := cmd.RootCmd.Execute(); err != nil {
 		fmt.Println(err)
->>>>>>> 59bbd583
 		os.Exit(1)
 	}
 }
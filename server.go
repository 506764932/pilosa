package pilosa

import (
	"errors"
	"fmt"
	"io"
	"io/ioutil"
	"log"
	"net"
	"net/http"
	"net/url"
	"os"
	"runtime"
	"strconv"
	"sync"
	"time"

	"github.com/CAFxX/gcnotifier"
	"github.com/gogo/protobuf/proto"
	"github.com/pilosa/pilosa/internal"
)

// Default server settings.
const (
	DefaultAntiEntropyInterval = 10 * time.Minute
	DefaultPollingInterval     = 60 * time.Second
)

<<<<<<< HEAD
// StateHandler specifies two methods which an object must implement to share
// state in the cluster. These are used by the GossipNodeSet to implement the
// LocalState and MergeRemoteState methods of memberlist.Delegate
type StateHandler interface {
	LocalState() (proto.Message, error)
	HandleRemoteState(proto.Message) error
}

// Server represents an index wrapped by a running HTTP server.
=======
// Server represents a holder wrapped by a running HTTP server.
>>>>>>> 03aa9447
type Server struct {
	ln net.Listener

	// Close management.
	wg      sync.WaitGroup
	closing chan struct{}

	// Data storage and HTTP interface.
	Holder            *Holder
	Handler           *Handler
	Broadcaster       Broadcaster
	BroadcastReceiver BroadcastReceiver

	// Cluster configuration.
	// Host is replaced with actual host after opening if port is ":0".
	Host    string
	Cluster *Cluster

	// Background monitoring intervals.
	AntiEntropyInterval time.Duration
	PollingInterval     time.Duration
	MetricInterval      time.Duration

	LogOutput io.Writer
}

// NewServer returns a new instance of Server.
func NewServer() *Server {
	s := &Server{
		closing: make(chan struct{}),

		Holder:            NewHolder(),
		Handler:           NewHandler(),
		Broadcaster:       NopBroadcaster,
		BroadcastReceiver: NopBroadcastReceiver,

		AntiEntropyInterval: DefaultAntiEntropyInterval,
		PollingInterval:     DefaultPollingInterval,
		MetricInterval:      0,

		LogOutput: os.Stderr,
	}

<<<<<<< HEAD
	s.Handler.Index = s.Index
	s.Handler.ServerHandler = s
=======
	s.Handler.Holder = s.Holder
>>>>>>> 03aa9447

	return s
}

// Open opens and initializes the server.
func (s *Server) Open() error {
	// Require a port in the hostname.
	host, port, err := net.SplitHostPort(s.Host)
	if err != nil {
		return err
	} else if port == "" {
		port = DefaultPort
	}

	// Open HTTP listener to determine port (if specified as :0).
	ln, err := net.Listen("tcp", ":"+port)
	if err != nil {
		return err
	}
	s.ln = ln

	// Determine hostname based on listening port.
	s.Host = net.JoinHostPort(host, strconv.Itoa(s.ln.Addr().(*net.TCPAddr).Port))

	// Create local node if no cluster is specified.
	if len(s.Cluster.Nodes) == 0 {
		s.Cluster.Nodes = []*Node{{Host: s.Host}}
	}

	// Open holder.
	if err := s.Holder.Open(); err != nil {
		return err
	}

	if err := s.BroadcastReceiver.Start(s); err != nil {
		return err
	}

	// Open NodeSet communication
	if err := s.Cluster.NodeSet.Open(); err != nil {
		return err
	}

	// Create executor for executing queries.
	e := NewExecutor()
	e.Holder = s.Holder
	e.Host = s.Host
	e.Cluster = s.Cluster

	// Initialize HTTP handler.
	s.Handler.Broadcaster = s.Broadcaster
	s.Handler.StatusHandler = s
	s.Handler.Host = s.Host
	s.Handler.Cluster = s.Cluster
	s.Handler.Executor = e
	s.Handler.LogOutput = s.LogOutput

	// Initialize Holder.
	s.Holder.Broadcaster = s.Broadcaster
	s.Holder.LogOutput = s.LogOutput

	// Serve HTTP.
	go func() { http.Serve(ln, s.Handler) }()

	// Start background monitoring.
	s.wg.Add(3)
	go func() { defer s.wg.Done(); s.monitorAntiEntropy() }()
	go func() { defer s.wg.Done(); s.monitorMaxSlices() }()
	go func() { defer s.wg.Done(); s.monitorRuntime() }()

	return nil
}

// Close closes the server and waits for it to shutdown.
func (s *Server) Close() error {
	// Notify goroutines to stop.
	close(s.closing)
	s.wg.Wait()

	if s.ln != nil {
		s.ln.Close()
	}
	if s.Holder != nil {
		s.Holder.Close()
	}

	return nil
}

// Addr returns the address of the listener.
func (s *Server) Addr() net.Addr {
	if s.ln == nil {
		return nil
	}
	return s.ln.Addr()
}

func (s *Server) logger() *log.Logger { return log.New(s.LogOutput, "", log.LstdFlags) }

func (s *Server) monitorAntiEntropy() {
	ticker := time.NewTicker(s.AntiEntropyInterval)
	defer ticker.Stop()

	s.logger().Printf("holder sync monitor initializing (%s interval)", s.AntiEntropyInterval)

	for {
		// Wait for tick or a close.
		select {
		case <-s.closing:
			return
		case <-ticker.C:
		}

		s.logger().Printf("holder sync beginning")

		// Initialize syncer with local holder and remote client.
		var syncer HolderSyncer
		syncer.Holder = s.Holder
		syncer.Host = s.Host
		syncer.Cluster = s.Cluster
		syncer.Closing = s.closing

		// Sync holders.
		if err := syncer.SyncHolder(); err != nil {
			s.logger().Printf("holder sync error: err=%s", err)
			continue
		}

		// Record successful sync in log.
		s.logger().Printf("holder sync complete")
	}
}

// monitorMaxSlices periodically pulls the highest slice from each node in the cluster.
func (s *Server) monitorMaxSlices() {
	// Ignore if only one node in the cluster.
	if len(s.Cluster.Nodes) <= 1 {
		return
	}

	ticker := time.NewTicker(s.PollingInterval)
	defer ticker.Stop()

	for {
		select {
		case <-s.closing:
			return
		case <-ticker.C:
		}

		oldmaxslices := s.Holder.MaxSlices()
		for _, node := range s.Cluster.Nodes {
			if s.Host != node.Host {
				maxSlices, _ := checkMaxSlices(node.Host)
				for index, newmax := range maxSlices {
					// if we don't know about an index locally, log an error because
					// indexes should be created and synced prior to slice creation
					if localIndex := s.Holder.Index(index); localIndex != nil {
						if newmax > oldmaxslices[index] {
							oldmaxslices[index] = newmax
							localIndex.SetRemoteMaxSlice(newmax)
						}
					} else {
						s.logger().Printf("Local Index not found: %s", index)
					}
				}
			}
		}
	}
}

func (s *Server) ReceiveMessage(pb proto.Message) error {
	switch obj := pb.(type) {
	case *internal.CreateSliceMessage:
		idx := s.Holder.Index(obj.Index)
		if idx == nil {
			return fmt.Errorf("Local Index not found: %s", obj.Index)
		}
		idx.SetRemoteMaxSlice(obj.Slice)
	case *internal.CreateIndexMessage:
		opt := IndexOptions{ColumnLabel: obj.Meta.ColumnLabel}
		_, err := s.Holder.CreateIndex(obj.Index, opt)
		if err != nil {
			return err
		}
	case *internal.DeleteIndexMessage:
		if err := s.Holder.DeleteIndex(obj.Index); err != nil {
			return err
		}
	case *internal.CreateFrameMessage:
		index := s.Holder.Index(obj.Index)
		opt := FrameOptions{RowLabel: obj.Meta.RowLabel}
		_, err := index.CreateFrame(obj.Frame, opt)
		if err != nil {
			return err
		}
	case *internal.DeleteFrameMessage:
		index := s.Holder.Index(obj.Index)
		if err := index.DeleteFrame(obj.Frame); err != nil {
			return err
		}
	}
	return nil
}

<<<<<<< HEAD
// LocalState returns the state of the local node as well as the
// index (dbs/frames) according to the local node.
// Server implements gossip.StateHandler.
// In a gossip implementation, memberlist.Delegate.LocalState() uses this.
func (s *Server) LocalState() (proto.Message, error) {
	if s.Index == nil {
		return nil, errors.New("Server.Index is nil")
	}

	// Get Node DB Slices
	for _, db := range s.Index.DBs() {
		maxSlice := db.MaxSlice()
		slices := s.Cluster.OwnsSlices(db.name, maxSlice, s.Host)
		fmt.Println("Slices ", slices)
	}

	ns := internal.NodeState{
		Host:  s.Host,
		State: "OK", // TODO: make this work, pull from s.Cluster.Node
		DBs:   encodeDBs(s.Index.DBs()),
	}

	s.Cluster.SetNodeState(&ns)
	return &ns, nil
=======
// Server implements StatusHandler.
// LocalStatus returns the state of the local node as well as the
// holder (indexes/frames) according to the local node.
// In a gossip implementation, memberlist.Delegate.LocalState() uses this.
func (s *Server) LocalStatus() (proto.Message, error) {
	if s.Holder == nil {
		return nil, errors.New("Server.Holder is nil.")
	}
	return &internal.NodeStatus{
		Host:    s.Host,
		State:   NodeStateUp,
		Indexes: encodeIndexes(s.Holder.Indexes()),
	}, nil
>>>>>>> 03aa9447
}

// ClusterStatus returns the NodeState for all nodes in the cluster.
func (s *Server) ClusterStatus() (proto.Message, error) {
	// Update local Node.state.
	ns, err := s.LocalStatus()
	if err != nil {
		return nil, err
	}
	node := s.Cluster.NodeByHost(s.Host)
	node.SetStatus(ns.(*internal.NodeStatus))

	// Update NodeState for all nodes.
	for host, nodeState := range s.Cluster.NodeStates() {
		node := s.Cluster.NodeByHost(host)
		node.SetState(nodeState)
	}

	return s.Cluster.Status(), nil
}

// HandleRemoteStatus receives incoming NodeState from remote nodes.
func (s *Server) HandleRemoteStatus(pb proto.Message) error {
	return s.mergeRemoteStatus(pb.(*internal.NodeStatus))
}

<<<<<<< HEAD
func (s *Server) mergeRemoteState(ns *internal.NodeState) error {
	// store this node's state in the cluster node map
	s.Cluster.SetNodeState(ns)
=======
func (s *Server) mergeRemoteStatus(ns *internal.NodeStatus) error {
	// Update Node.state.
	node := s.Cluster.NodeByHost(ns.Host)
	node.SetStatus(ns)
>>>>>>> 03aa9447

	// Create indexes that don't exist.
	for _, index := range ns.Indexes {
		opt := IndexOptions{
			ColumnLabel: index.Meta.ColumnLabel,
			TimeQuantum: TimeQuantum(index.Meta.TimeQuantum),
		}
		idx, err := s.Holder.CreateIndexIfNotExists(index.Name, opt)
		if err != nil {
			return err
		}
		// Create frames that don't exist.
		for _, f := range index.Frames {
			opt := FrameOptions{
				RowLabel:    f.Meta.RowLabel,
				TimeQuantum: TimeQuantum(f.Meta.TimeQuantum),
				CacheSize:   f.Meta.CacheSize,
			}
			_, err := idx.CreateFrameIfNotExists(f.Name, opt)
			if err != nil {
				return err
			}
		}
	}

	return nil
}

func checkMaxSlices(hostport string) (map[string]uint64, error) {
	// Create HTTP request.
	req, err := http.NewRequest("GET", (&url.URL{
		Scheme: "http",
		Host:   hostport,
		Path:   "/slices/max",
	}).String(), nil)

	if err != nil {
		return nil, err
	}

	// Require protobuf encoding.
	req.Header.Set("Accept", "application/x-protobuf")
	req.Header.Set("Content-Type", "application/x-protobuf")

	// Send request to remote node.
	resp, err := http.DefaultClient.Do(req)
	if err != nil {
		return nil, err
	}
	defer resp.Body.Close()

	// Read response into buffer.
	body, err := ioutil.ReadAll(resp.Body)
	if err != nil {
		return nil, err
	}

	// Check status code.
	if resp.StatusCode != http.StatusOK {
		return nil, fmt.Errorf("invalid status: code=%d, err=%s", resp.StatusCode, body)
	}

	// Decode response object.
	pb := internal.MaxSlicesResponse{}

	if err = proto.Unmarshal(body, &pb); err != nil {
		return nil, err
	}

	return pb.MaxSlices, nil
}

<<<<<<< HEAD
// monitorRuntime periodically polls the Go runtime metrics.
func (s *Server) monitorRuntime() {
	if s.MetricInterval > 0 {
		ticker := time.NewTicker(s.MetricInterval)
		defer ticker.Stop()

		gcn := gcnotifier.New()
		defer gcn.Close()

		s.logger().Printf("runtime stats initializing (%s interval)", s.MetricInterval)

		for {
			// Wait for tick or a close.
			select {
			case <-s.closing:
				return
			case <-gcn.AfterGC():
				// GC just ran
				s.Index.Stats.Count("garbage_collection", 1)
			case <-ticker.C:
			}

			// Record the number of go routines
			s.Index.Stats.Gauge("goroutines", float64(runtime.NumGoroutine()))
		}
	}
=======
// StatusHandler specifies two methods which an object must implement to share
// state in the cluster. These are used by the GossipNodeSet to implement the
// LocalState and MergeRemoteState methods of memberlist.Delegate
type StatusHandler interface {
	LocalStatus() (proto.Message, error)
	ClusterStatus() (proto.Message, error)
	HandleRemoteStatus(proto.Message) error
>>>>>>> 03aa9447
}<|MERGE_RESOLUTION|>--- conflicted
+++ resolved
@@ -26,19 +26,7 @@
 	DefaultPollingInterval     = 60 * time.Second
 )
 
-<<<<<<< HEAD
-// StateHandler specifies two methods which an object must implement to share
-// state in the cluster. These are used by the GossipNodeSet to implement the
-// LocalState and MergeRemoteState methods of memberlist.Delegate
-type StateHandler interface {
-	LocalState() (proto.Message, error)
-	HandleRemoteState(proto.Message) error
-}
-
-// Server represents an index wrapped by a running HTTP server.
-=======
 // Server represents a holder wrapped by a running HTTP server.
->>>>>>> 03aa9447
 type Server struct {
 	ln net.Listener
 
@@ -82,12 +70,7 @@
 		LogOutput: os.Stderr,
 	}
 
-<<<<<<< HEAD
-	s.Handler.Index = s.Index
-	s.Handler.ServerHandler = s
-=======
 	s.Handler.Holder = s.Holder
->>>>>>> 03aa9447
 
 	return s
 }
@@ -293,32 +276,6 @@
 	return nil
 }
 
-<<<<<<< HEAD
-// LocalState returns the state of the local node as well as the
-// index (dbs/frames) according to the local node.
-// Server implements gossip.StateHandler.
-// In a gossip implementation, memberlist.Delegate.LocalState() uses this.
-func (s *Server) LocalState() (proto.Message, error) {
-	if s.Index == nil {
-		return nil, errors.New("Server.Index is nil")
-	}
-
-	// Get Node DB Slices
-	for _, db := range s.Index.DBs() {
-		maxSlice := db.MaxSlice()
-		slices := s.Cluster.OwnsSlices(db.name, maxSlice, s.Host)
-		fmt.Println("Slices ", slices)
-	}
-
-	ns := internal.NodeState{
-		Host:  s.Host,
-		State: "OK", // TODO: make this work, pull from s.Cluster.Node
-		DBs:   encodeDBs(s.Index.DBs()),
-	}
-
-	s.Cluster.SetNodeState(&ns)
-	return &ns, nil
-=======
 // Server implements StatusHandler.
 // LocalStatus returns the state of the local node as well as the
 // holder (indexes/frames) according to the local node.
@@ -331,8 +288,12 @@
 		Host:    s.Host,
 		State:   NodeStateUp,
 		Indexes: encodeIndexes(s.Holder.Indexes()),
-	}, nil
->>>>>>> 03aa9447
+
+	ns := internal.NodeState{
+	}
+
+	s.Cluster.SetNodeState(&ns)
+	return &ns, nil
 }
 
 // ClusterStatus returns the NodeState for all nodes in the cluster.
@@ -359,16 +320,10 @@
 	return s.mergeRemoteStatus(pb.(*internal.NodeStatus))
 }
 
-<<<<<<< HEAD
-func (s *Server) mergeRemoteState(ns *internal.NodeState) error {
-	// store this node's state in the cluster node map
-	s.Cluster.SetNodeState(ns)
-=======
 func (s *Server) mergeRemoteStatus(ns *internal.NodeStatus) error {
 	// Update Node.state.
 	node := s.Cluster.NodeByHost(ns.Host)
 	node.SetStatus(ns)
->>>>>>> 03aa9447
 
 	// Create indexes that don't exist.
 	for _, index := range ns.Indexes {
@@ -441,7 +396,6 @@
 	return pb.MaxSlices, nil
 }
 
-<<<<<<< HEAD
 // monitorRuntime periodically polls the Go runtime metrics.
 func (s *Server) monitorRuntime() {
 	if s.MetricInterval > 0 {
@@ -460,15 +414,16 @@
 				return
 			case <-gcn.AfterGC():
 				// GC just ran
-				s.Index.Stats.Count("garbage_collection", 1)
+				s.Holder.Stats.Count("garbage_collection", 1)
 			case <-ticker.C:
 			}
 
 			// Record the number of go routines
-			s.Index.Stats.Gauge("goroutines", float64(runtime.NumGoroutine()))
-		}
-	}
-=======
+			s.Holder.Stats.Gauge("goroutines", float64(runtime.NumGoroutine()))
+		}
+	}
+}
+
 // StatusHandler specifies two methods which an object must implement to share
 // state in the cluster. These are used by the GossipNodeSet to implement the
 // LocalState and MergeRemoteState methods of memberlist.Delegate
@@ -476,5 +431,4 @@
 	LocalStatus() (proto.Message, error)
 	ClusterStatus() (proto.Message, error)
 	HandleRemoteStatus(proto.Message) error
->>>>>>> 03aa9447
 }